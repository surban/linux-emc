--- conflicted
+++ resolved
@@ -140,21 +140,6 @@
 DECLARE_PER_CPU(struct lockdep_stats, lockdep_stats);
 
 #define debug_atomic_inc(ptr)			{		\
-<<<<<<< HEAD
-	struct lockdep_stats *__cpu_lockdep_stats;		\
-								\
-	WARN_ON_ONCE(!irqs_disabled());				\
-	__cpu_lockdep_stats = &__get_cpu_var(lockdep_stats);	\
-	__cpu_lockdep_stats->ptr++;				\
-}
-
-#define debug_atomic_dec(ptr)			{		\
-	struct lockdep_stats *__cpu_lockdep_stats;		\
-								\
-	WARN_ON_ONCE(!irqs_disabled());				\
-	__cpu_lockdep_stats = &__get_cpu_var(lockdep_stats);	\
-	__cpu_lockdep_stats->ptr--;				\
-=======
 	WARN_ON_ONCE(!irqs_disabled());				\
 	this_cpu_inc(lockdep_stats.ptr);			\
 }
@@ -162,7 +147,6 @@
 #define debug_atomic_dec(ptr)			{		\
 	WARN_ON_ONCE(!irqs_disabled());				\
 	this_cpu_inc(lockdep_stats.ptr);			\
->>>>>>> 913769f2
 }
 
 #define debug_atomic_read(ptr)		({				\
