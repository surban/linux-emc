--- conflicted
+++ resolved
@@ -946,11 +946,7 @@
 
 	flash_attr = kzalloc(sizeof(struct bfa_flash_attr), GFP_KERNEL);
 	if (!flash_attr)
-<<<<<<< HEAD
-		return -ENOMEM;
-=======
 		return 0;
->>>>>>> e2920638
 
 	fcomp.bnad = bnad;
 	fcomp.comp_status = 0;
@@ -962,11 +958,7 @@
 	if (ret != BFA_STATUS_OK) {
 		spin_unlock_irqrestore(&bnad->bna_lock, flags);
 		kfree(flash_attr);
-<<<<<<< HEAD
-		goto out_err;
-=======
 		return 0;
->>>>>>> e2920638
 	}
 	spin_unlock_irqrestore(&bnad->bna_lock, flags);
 	wait_for_completion(&fcomp.comp);
@@ -986,11 +978,6 @@
 	}
 	kfree(flash_attr);
 	return flash_part;
-<<<<<<< HEAD
-out_err:
-	return -EINVAL;
-=======
->>>>>>> e2920638
 }
 
 static int
@@ -1017,11 +1004,7 @@
 	/* Query the flash partition based on the offset */
 	flash_part = bnad_get_flash_partition_by_offset(bnad,
 				eeprom->offset, &base_offset);
-<<<<<<< HEAD
-	if (flash_part <= 0)
-=======
 	if (flash_part == 0)
->>>>>>> e2920638
 		return -EFAULT;
 
 	fcomp.bnad = bnad;
@@ -1063,11 +1046,7 @@
 	/* Query the flash partition based on the offset */
 	flash_part = bnad_get_flash_partition_by_offset(bnad,
 				eeprom->offset, &base_offset);
-<<<<<<< HEAD
-	if (flash_part <= 0)
-=======
 	if (flash_part == 0)
->>>>>>> e2920638
 		return -EFAULT;
 
 	fcomp.bnad = bnad;
