// SPDX-License-Identifier: GPL-2.0 OR Linux-OpenIB
/* Copyright (c) 2019 Mellanox Technologies. */

#include <net/netfilter/nf_conntrack.h>
#include <net/netfilter/nf_conntrack_core.h>
#include <net/netfilter/nf_conntrack_zones.h>
#include <net/netfilter/nf_conntrack_labels.h>
#include <net/netfilter/nf_conntrack_helper.h>
#include <net/netfilter/nf_conntrack_acct.h>
#include <uapi/linux/tc_act/tc_pedit.h>
#include <net/tc_act/tc_ct.h>
#include <net/flow_offload.h>
#include <net/netfilter/nf_flow_table.h>
#include <linux/workqueue.h>
#include <linux/refcount.h>
#include <linux/xarray.h>

#include "lib/fs_chains.h"
#include "en/tc_ct.h"
#include "en/mod_hdr.h"
#include "en/mapping.h"
#include "en.h"
#include "en_tc.h"
#include "en_rep.h"

#define MLX5_CT_ZONE_BITS (mlx5e_tc_attr_to_reg_mappings[ZONE_TO_REG].mlen * 8)
#define MLX5_CT_ZONE_MASK GENMASK(MLX5_CT_ZONE_BITS - 1, 0)
#define MLX5_CT_STATE_ESTABLISHED_BIT BIT(1)
#define MLX5_CT_STATE_TRK_BIT BIT(2)
#define MLX5_CT_STATE_NAT_BIT BIT(3)
#define MLX5_CT_STATE_REPLY_BIT BIT(4)

#define MLX5_FTE_ID_BITS (mlx5e_tc_attr_to_reg_mappings[FTEID_TO_REG].mlen * 8)
#define MLX5_FTE_ID_MAX GENMASK(MLX5_FTE_ID_BITS - 1, 0)
#define MLX5_FTE_ID_MASK MLX5_FTE_ID_MAX

#define MLX5_CT_LABELS_BITS (mlx5e_tc_attr_to_reg_mappings[LABELS_TO_REG].mlen * 8)
#define MLX5_CT_LABELS_MASK GENMASK(MLX5_CT_LABELS_BITS - 1, 0)

#define ct_dbg(fmt, args...)\
	netdev_dbg(ct_priv->netdev, "ct_debug: " fmt "\n", ##args)

struct mlx5_tc_ct_priv {
	struct mlx5_core_dev *dev;
	const struct net_device *netdev;
	struct mod_hdr_tbl *mod_hdr_tbl;
	struct idr fte_ids;
	struct xarray tuple_ids;
	struct rhashtable zone_ht;
	struct rhashtable ct_tuples_ht;
	struct rhashtable ct_tuples_nat_ht;
	struct mlx5_flow_table *ct;
	struct mlx5_flow_table *ct_nat;
	struct mlx5_flow_table *post_ct;
	struct mutex control_lock; /* guards parallel adds/dels */
	struct mapping_ctx *zone_mapping;
	struct mapping_ctx *labels_mapping;
	enum mlx5_flow_namespace_type ns_type;
	struct mlx5_fs_chains *chains;
	spinlock_t ht_lock; /* protects ft entries */
};

struct mlx5_ct_flow {
	struct mlx5_flow_attr *pre_ct_attr;
	struct mlx5_flow_attr *post_ct_attr;
	struct mlx5_flow_handle *pre_ct_rule;
	struct mlx5_flow_handle *post_ct_rule;
	struct mlx5_ct_ft *ft;
	u32 fte_id;
	u32 chain_mapping;
};

struct mlx5_ct_zone_rule {
	struct mlx5_flow_handle *rule;
	struct mlx5e_mod_hdr_handle *mh;
	struct mlx5_flow_attr *attr;
	bool nat;
};

struct mlx5_tc_ct_pre {
	struct mlx5_flow_table *ft;
	struct mlx5_flow_group *flow_grp;
	struct mlx5_flow_group *miss_grp;
	struct mlx5_flow_handle *flow_rule;
	struct mlx5_flow_handle *miss_rule;
	struct mlx5_modify_hdr *modify_hdr;
};

struct mlx5_ct_ft {
	struct rhash_head node;
	u16 zone;
	u32 zone_restore_id;
	refcount_t refcount;
	struct nf_flowtable *nf_ft;
	struct mlx5_tc_ct_priv *ct_priv;
	struct rhashtable ct_entries_ht;
	struct mlx5_tc_ct_pre pre_ct;
	struct mlx5_tc_ct_pre pre_ct_nat;
};

struct mlx5_ct_tuple {
	u16 addr_type;
	__be16 n_proto;
	u8 ip_proto;
	struct {
		union {
			__be32 src_v4;
			struct in6_addr src_v6;
		};
		union {
			__be32 dst_v4;
			struct in6_addr dst_v6;
		};
	} ip;
	struct {
		__be16 src;
		__be16 dst;
	} port;

	u16 zone;
};

struct mlx5_ct_counter {
	struct mlx5_fc *counter;
	refcount_t refcount;
	bool is_shared;
};

enum {
	MLX5_CT_ENTRY_FLAG_VALID,
};

struct mlx5_ct_entry {
	struct rhash_head node;
	struct rhash_head tuple_node;
	struct rhash_head tuple_nat_node;
	struct mlx5_ct_counter *counter;
	unsigned long cookie;
	unsigned long restore_cookie;
	struct mlx5_ct_tuple tuple;
	struct mlx5_ct_tuple tuple_nat;
	struct mlx5_ct_zone_rule zone_rules[2];

	struct mlx5_tc_ct_priv *ct_priv;
	struct work_struct work;

	refcount_t refcnt;
	unsigned long flags;
};

static const struct rhashtable_params cts_ht_params = {
	.head_offset = offsetof(struct mlx5_ct_entry, node),
	.key_offset = offsetof(struct mlx5_ct_entry, cookie),
	.key_len = sizeof(((struct mlx5_ct_entry *)0)->cookie),
	.automatic_shrinking = true,
	.min_size = 16 * 1024,
};

static const struct rhashtable_params zone_params = {
	.head_offset = offsetof(struct mlx5_ct_ft, node),
	.key_offset = offsetof(struct mlx5_ct_ft, zone),
	.key_len = sizeof(((struct mlx5_ct_ft *)0)->zone),
	.automatic_shrinking = true,
};

static const struct rhashtable_params tuples_ht_params = {
	.head_offset = offsetof(struct mlx5_ct_entry, tuple_node),
	.key_offset = offsetof(struct mlx5_ct_entry, tuple),
	.key_len = sizeof(((struct mlx5_ct_entry *)0)->tuple),
	.automatic_shrinking = true,
	.min_size = 16 * 1024,
};

static const struct rhashtable_params tuples_nat_ht_params = {
	.head_offset = offsetof(struct mlx5_ct_entry, tuple_nat_node),
	.key_offset = offsetof(struct mlx5_ct_entry, tuple_nat),
	.key_len = sizeof(((struct mlx5_ct_entry *)0)->tuple_nat),
	.automatic_shrinking = true,
	.min_size = 16 * 1024,
};

static bool
mlx5_tc_ct_entry_has_nat(struct mlx5_ct_entry *entry)
{
	return !!(entry->tuple_nat_node.next);
}

static int
mlx5_tc_ct_rule_to_tuple(struct mlx5_ct_tuple *tuple, struct flow_rule *rule)
{
	struct flow_match_control control;
	struct flow_match_basic basic;

	flow_rule_match_basic(rule, &basic);
	flow_rule_match_control(rule, &control);

	tuple->n_proto = basic.key->n_proto;
	tuple->ip_proto = basic.key->ip_proto;
	tuple->addr_type = control.key->addr_type;

	if (tuple->addr_type == FLOW_DISSECTOR_KEY_IPV4_ADDRS) {
		struct flow_match_ipv4_addrs match;

		flow_rule_match_ipv4_addrs(rule, &match);
		tuple->ip.src_v4 = match.key->src;
		tuple->ip.dst_v4 = match.key->dst;
	} else if (tuple->addr_type == FLOW_DISSECTOR_KEY_IPV6_ADDRS) {
		struct flow_match_ipv6_addrs match;

		flow_rule_match_ipv6_addrs(rule, &match);
		tuple->ip.src_v6 = match.key->src;
		tuple->ip.dst_v6 = match.key->dst;
	} else {
		return -EOPNOTSUPP;
	}

	if (flow_rule_match_key(rule, FLOW_DISSECTOR_KEY_PORTS)) {
		struct flow_match_ports match;

		flow_rule_match_ports(rule, &match);
		switch (tuple->ip_proto) {
		case IPPROTO_TCP:
		case IPPROTO_UDP:
			tuple->port.src = match.key->src;
			tuple->port.dst = match.key->dst;
			break;
		default:
			return -EOPNOTSUPP;
		}
	} else {
		return -EOPNOTSUPP;
	}

	return 0;
}

static int
mlx5_tc_ct_rule_to_tuple_nat(struct mlx5_ct_tuple *tuple,
			     struct flow_rule *rule)
{
	struct flow_action *flow_action = &rule->action;
	struct flow_action_entry *act;
	u32 offset, val, ip6_offset;
	int i;

	flow_action_for_each(i, act, flow_action) {
		if (act->id != FLOW_ACTION_MANGLE)
			continue;

		offset = act->mangle.offset;
		val = act->mangle.val;
		switch (act->mangle.htype) {
		case FLOW_ACT_MANGLE_HDR_TYPE_IP4:
			if (offset == offsetof(struct iphdr, saddr))
				tuple->ip.src_v4 = cpu_to_be32(val);
			else if (offset == offsetof(struct iphdr, daddr))
				tuple->ip.dst_v4 = cpu_to_be32(val);
			else
				return -EOPNOTSUPP;
			break;

		case FLOW_ACT_MANGLE_HDR_TYPE_IP6:
			ip6_offset = (offset - offsetof(struct ipv6hdr, saddr));
			ip6_offset /= 4;
			if (ip6_offset < 4)
				tuple->ip.src_v6.s6_addr32[ip6_offset] = cpu_to_be32(val);
			else if (ip6_offset < 8)
				tuple->ip.dst_v6.s6_addr32[ip6_offset - 4] = cpu_to_be32(val);
			else
				return -EOPNOTSUPP;
			break;

		case FLOW_ACT_MANGLE_HDR_TYPE_TCP:
			if (offset == offsetof(struct tcphdr, source))
				tuple->port.src = cpu_to_be16(val);
			else if (offset == offsetof(struct tcphdr, dest))
				tuple->port.dst = cpu_to_be16(val);
			else
				return -EOPNOTSUPP;
			break;

		case FLOW_ACT_MANGLE_HDR_TYPE_UDP:
			if (offset == offsetof(struct udphdr, source))
				tuple->port.src = cpu_to_be16(val);
			else if (offset == offsetof(struct udphdr, dest))
				tuple->port.dst = cpu_to_be16(val);
			else
				return -EOPNOTSUPP;
			break;

		default:
			return -EOPNOTSUPP;
		}
	}

	return 0;
}

static int
mlx5_tc_ct_set_tuple_match(struct mlx5e_priv *priv, struct mlx5_flow_spec *spec,
			   struct flow_rule *rule)
{
	void *headers_c = MLX5_ADDR_OF(fte_match_param, spec->match_criteria,
				       outer_headers);
	void *headers_v = MLX5_ADDR_OF(fte_match_param, spec->match_value,
				       outer_headers);
	u16 addr_type = 0;
	u8 ip_proto = 0;

	if (flow_rule_match_key(rule, FLOW_DISSECTOR_KEY_BASIC)) {
		struct flow_match_basic match;

		flow_rule_match_basic(rule, &match);

		mlx5e_tc_set_ethertype(priv->mdev, &match, true, headers_c,
				       headers_v);
		MLX5_SET(fte_match_set_lyr_2_4, headers_c, ip_protocol,
			 match.mask->ip_proto);
		MLX5_SET(fte_match_set_lyr_2_4, headers_v, ip_protocol,
			 match.key->ip_proto);

		ip_proto = match.key->ip_proto;
	}

	if (flow_rule_match_key(rule, FLOW_DISSECTOR_KEY_CONTROL)) {
		struct flow_match_control match;

		flow_rule_match_control(rule, &match);
		addr_type = match.key->addr_type;
	}

	if (addr_type == FLOW_DISSECTOR_KEY_IPV4_ADDRS) {
		struct flow_match_ipv4_addrs match;

		flow_rule_match_ipv4_addrs(rule, &match);
		memcpy(MLX5_ADDR_OF(fte_match_set_lyr_2_4, headers_c,
				    src_ipv4_src_ipv6.ipv4_layout.ipv4),
		       &match.mask->src, sizeof(match.mask->src));
		memcpy(MLX5_ADDR_OF(fte_match_set_lyr_2_4, headers_v,
				    src_ipv4_src_ipv6.ipv4_layout.ipv4),
		       &match.key->src, sizeof(match.key->src));
		memcpy(MLX5_ADDR_OF(fte_match_set_lyr_2_4, headers_c,
				    dst_ipv4_dst_ipv6.ipv4_layout.ipv4),
		       &match.mask->dst, sizeof(match.mask->dst));
		memcpy(MLX5_ADDR_OF(fte_match_set_lyr_2_4, headers_v,
				    dst_ipv4_dst_ipv6.ipv4_layout.ipv4),
		       &match.key->dst, sizeof(match.key->dst));
	}

	if (addr_type == FLOW_DISSECTOR_KEY_IPV6_ADDRS) {
		struct flow_match_ipv6_addrs match;

		flow_rule_match_ipv6_addrs(rule, &match);
		memcpy(MLX5_ADDR_OF(fte_match_set_lyr_2_4, headers_c,
				    src_ipv4_src_ipv6.ipv6_layout.ipv6),
		       &match.mask->src, sizeof(match.mask->src));
		memcpy(MLX5_ADDR_OF(fte_match_set_lyr_2_4, headers_v,
				    src_ipv4_src_ipv6.ipv6_layout.ipv6),
		       &match.key->src, sizeof(match.key->src));

		memcpy(MLX5_ADDR_OF(fte_match_set_lyr_2_4, headers_c,
				    dst_ipv4_dst_ipv6.ipv6_layout.ipv6),
		       &match.mask->dst, sizeof(match.mask->dst));
		memcpy(MLX5_ADDR_OF(fte_match_set_lyr_2_4, headers_v,
				    dst_ipv4_dst_ipv6.ipv6_layout.ipv6),
		       &match.key->dst, sizeof(match.key->dst));
	}

	if (flow_rule_match_key(rule, FLOW_DISSECTOR_KEY_PORTS)) {
		struct flow_match_ports match;

		flow_rule_match_ports(rule, &match);
		switch (ip_proto) {
		case IPPROTO_TCP:
			MLX5_SET(fte_match_set_lyr_2_4, headers_c,
				 tcp_sport, ntohs(match.mask->src));
			MLX5_SET(fte_match_set_lyr_2_4, headers_v,
				 tcp_sport, ntohs(match.key->src));

			MLX5_SET(fte_match_set_lyr_2_4, headers_c,
				 tcp_dport, ntohs(match.mask->dst));
			MLX5_SET(fte_match_set_lyr_2_4, headers_v,
				 tcp_dport, ntohs(match.key->dst));
			break;

		case IPPROTO_UDP:
			MLX5_SET(fte_match_set_lyr_2_4, headers_c,
				 udp_sport, ntohs(match.mask->src));
			MLX5_SET(fte_match_set_lyr_2_4, headers_v,
				 udp_sport, ntohs(match.key->src));

			MLX5_SET(fte_match_set_lyr_2_4, headers_c,
				 udp_dport, ntohs(match.mask->dst));
			MLX5_SET(fte_match_set_lyr_2_4, headers_v,
				 udp_dport, ntohs(match.key->dst));
			break;
		default:
			break;
		}
	}

	if (flow_rule_match_key(rule, FLOW_DISSECTOR_KEY_TCP)) {
		struct flow_match_tcp match;

		flow_rule_match_tcp(rule, &match);
		MLX5_SET(fte_match_set_lyr_2_4, headers_c, tcp_flags,
			 ntohs(match.mask->flags));
		MLX5_SET(fte_match_set_lyr_2_4, headers_v, tcp_flags,
			 ntohs(match.key->flags));
	}

	return 0;
}

static void
mlx5_tc_ct_counter_put(struct mlx5_tc_ct_priv *ct_priv, struct mlx5_ct_entry *entry)
{
	if (entry->counter->is_shared &&
	    !refcount_dec_and_test(&entry->counter->refcount))
		return;

	mlx5_fc_destroy(ct_priv->dev, entry->counter->counter);
	kfree(entry->counter);
}

static void
mlx5_tc_ct_entry_del_rule(struct mlx5_tc_ct_priv *ct_priv,
			  struct mlx5_ct_entry *entry,
			  bool nat)
{
	struct mlx5_ct_zone_rule *zone_rule = &entry->zone_rules[nat];
	struct mlx5_flow_attr *attr = zone_rule->attr;

	ct_dbg("Deleting ct entry rule in zone %d", entry->tuple.zone);

	mlx5_tc_rule_delete(netdev_priv(ct_priv->netdev), zone_rule->rule, attr);
	mlx5e_mod_hdr_detach(ct_priv->dev,
			     ct_priv->mod_hdr_tbl, zone_rule->mh);
	mapping_remove(ct_priv->labels_mapping, attr->ct_attr.ct_labels_id);
	kfree(attr);
}

static void
mlx5_tc_ct_entry_del_rules(struct mlx5_tc_ct_priv *ct_priv,
			   struct mlx5_ct_entry *entry)
{
	mlx5_tc_ct_entry_del_rule(ct_priv, entry, true);
	mlx5_tc_ct_entry_del_rule(ct_priv, entry, false);
}

static struct flow_action_entry *
mlx5_tc_ct_get_ct_metadata_action(struct flow_rule *flow_rule)
{
	struct flow_action *flow_action = &flow_rule->action;
	struct flow_action_entry *act;
	int i;

	flow_action_for_each(i, act, flow_action) {
		if (act->id == FLOW_ACTION_CT_METADATA)
			return act;
	}

	return NULL;
}

static int
mlx5_tc_ct_entry_set_registers(struct mlx5_tc_ct_priv *ct_priv,
			       struct mlx5e_tc_mod_hdr_acts *mod_acts,
			       u8 ct_state,
			       u32 mark,
			       u32 labels_id,
			       u8 zone_restore_id)
{
	enum mlx5_flow_namespace_type ns = ct_priv->ns_type;
	struct mlx5_core_dev *dev = ct_priv->dev;
	int err;

	err = mlx5e_tc_match_to_reg_set(dev, mod_acts, ns,
					CTSTATE_TO_REG, ct_state);
	if (err)
		return err;

	err = mlx5e_tc_match_to_reg_set(dev, mod_acts, ns,
					MARK_TO_REG, mark);
	if (err)
		return err;

	err = mlx5e_tc_match_to_reg_set(dev, mod_acts, ns,
					LABELS_TO_REG, labels_id);
	if (err)
		return err;

	err = mlx5e_tc_match_to_reg_set(dev, mod_acts, ns,
					ZONE_RESTORE_TO_REG, zone_restore_id);
	if (err)
		return err;

	/* Make another copy of zone id in reg_b for
	 * NIC rx flows since we don't copy reg_c1 to
	 * reg_b upon miss.
	 */
	if (ns != MLX5_FLOW_NAMESPACE_FDB) {
		err = mlx5e_tc_match_to_reg_set(dev, mod_acts, ns,
						NIC_ZONE_RESTORE_TO_REG, zone_restore_id);
		if (err)
			return err;
	}
	return 0;
}

static int
mlx5_tc_ct_parse_mangle_to_mod_act(struct flow_action_entry *act,
				   char *modact)
{
	u32 offset = act->mangle.offset, field;

	switch (act->mangle.htype) {
	case FLOW_ACT_MANGLE_HDR_TYPE_IP4:
		MLX5_SET(set_action_in, modact, length, 0);
		if (offset == offsetof(struct iphdr, saddr))
			field = MLX5_ACTION_IN_FIELD_OUT_SIPV4;
		else if (offset == offsetof(struct iphdr, daddr))
			field = MLX5_ACTION_IN_FIELD_OUT_DIPV4;
		else
			return -EOPNOTSUPP;
		break;

	case FLOW_ACT_MANGLE_HDR_TYPE_IP6:
		MLX5_SET(set_action_in, modact, length, 0);
		if (offset == offsetof(struct ipv6hdr, saddr) + 12)
			field = MLX5_ACTION_IN_FIELD_OUT_SIPV6_31_0;
		else if (offset == offsetof(struct ipv6hdr, saddr) + 8)
			field = MLX5_ACTION_IN_FIELD_OUT_SIPV6_63_32;
		else if (offset == offsetof(struct ipv6hdr, saddr) + 4)
			field = MLX5_ACTION_IN_FIELD_OUT_SIPV6_95_64;
		else if (offset == offsetof(struct ipv6hdr, saddr))
			field = MLX5_ACTION_IN_FIELD_OUT_SIPV6_127_96;
		else if (offset == offsetof(struct ipv6hdr, daddr) + 12)
			field = MLX5_ACTION_IN_FIELD_OUT_DIPV6_31_0;
		else if (offset == offsetof(struct ipv6hdr, daddr) + 8)
			field = MLX5_ACTION_IN_FIELD_OUT_DIPV6_63_32;
		else if (offset == offsetof(struct ipv6hdr, daddr) + 4)
			field = MLX5_ACTION_IN_FIELD_OUT_DIPV6_95_64;
		else if (offset == offsetof(struct ipv6hdr, daddr))
			field = MLX5_ACTION_IN_FIELD_OUT_DIPV6_127_96;
		else
			return -EOPNOTSUPP;
		break;

	case FLOW_ACT_MANGLE_HDR_TYPE_TCP:
		MLX5_SET(set_action_in, modact, length, 16);
		if (offset == offsetof(struct tcphdr, source))
			field = MLX5_ACTION_IN_FIELD_OUT_TCP_SPORT;
		else if (offset == offsetof(struct tcphdr, dest))
			field = MLX5_ACTION_IN_FIELD_OUT_TCP_DPORT;
		else
			return -EOPNOTSUPP;
		break;

	case FLOW_ACT_MANGLE_HDR_TYPE_UDP:
		MLX5_SET(set_action_in, modact, length, 16);
		if (offset == offsetof(struct udphdr, source))
			field = MLX5_ACTION_IN_FIELD_OUT_UDP_SPORT;
		else if (offset == offsetof(struct udphdr, dest))
			field = MLX5_ACTION_IN_FIELD_OUT_UDP_DPORT;
		else
			return -EOPNOTSUPP;
		break;

	default:
		return -EOPNOTSUPP;
	}

	MLX5_SET(set_action_in, modact, action_type, MLX5_ACTION_TYPE_SET);
	MLX5_SET(set_action_in, modact, offset, 0);
	MLX5_SET(set_action_in, modact, field, field);
	MLX5_SET(set_action_in, modact, data, act->mangle.val);

	return 0;
}

static int
mlx5_tc_ct_entry_create_nat(struct mlx5_tc_ct_priv *ct_priv,
			    struct flow_rule *flow_rule,
			    struct mlx5e_tc_mod_hdr_acts *mod_acts)
{
	struct flow_action *flow_action = &flow_rule->action;
	struct mlx5_core_dev *mdev = ct_priv->dev;
	struct flow_action_entry *act;
	size_t action_size;
	char *modact;
	int err, i;

	action_size = MLX5_UN_SZ_BYTES(set_add_copy_action_in_auto);

	flow_action_for_each(i, act, flow_action) {
		switch (act->id) {
		case FLOW_ACTION_MANGLE: {
			err = alloc_mod_hdr_actions(mdev, ct_priv->ns_type,
						    mod_acts);
			if (err)
				return err;

			modact = mod_acts->actions +
				 mod_acts->num_actions * action_size;

			err = mlx5_tc_ct_parse_mangle_to_mod_act(act, modact);
			if (err)
				return err;

			mod_acts->num_actions++;
		}
		break;

		case FLOW_ACTION_CT_METADATA:
			/* Handled earlier */
			continue;
		default:
			return -EOPNOTSUPP;
		}
	}

	return 0;
}

static int
mlx5_tc_ct_entry_create_mod_hdr(struct mlx5_tc_ct_priv *ct_priv,
				struct mlx5_flow_attr *attr,
				struct flow_rule *flow_rule,
				struct mlx5e_mod_hdr_handle **mh,
				u8 zone_restore_id, bool nat)
{
	struct mlx5e_tc_mod_hdr_acts mod_acts = {};
	struct flow_action_entry *meta;
	u16 ct_state = 0;
	int err;

	meta = mlx5_tc_ct_get_ct_metadata_action(flow_rule);
	if (!meta)
		return -EOPNOTSUPP;

	err = mapping_add(ct_priv->labels_mapping, meta->ct_metadata.labels,
			  &attr->ct_attr.ct_labels_id);
	if (err)
		return -EOPNOTSUPP;
	if (nat) {
		err = mlx5_tc_ct_entry_create_nat(ct_priv, flow_rule,
						  &mod_acts);
		if (err)
			goto err_mapping;

		ct_state |= MLX5_CT_STATE_NAT_BIT;
	}

	ct_state |= MLX5_CT_STATE_ESTABLISHED_BIT | MLX5_CT_STATE_TRK_BIT;
	ct_state |= meta->ct_metadata.orig_dir ? 0 : MLX5_CT_STATE_REPLY_BIT;
	err = mlx5_tc_ct_entry_set_registers(ct_priv, &mod_acts,
					     ct_state,
					     meta->ct_metadata.mark,
					     attr->ct_attr.ct_labels_id,
					     zone_restore_id);
	if (err)
		goto err_mapping;

	*mh = mlx5e_mod_hdr_attach(ct_priv->dev,
				   ct_priv->mod_hdr_tbl,
				   ct_priv->ns_type,
				   &mod_acts);
	if (IS_ERR(*mh)) {
		err = PTR_ERR(*mh);
		goto err_mapping;
	}
	attr->modify_hdr = mlx5e_mod_hdr_get(*mh);

	dealloc_mod_hdr_actions(&mod_acts);
	return 0;

err_mapping:
	dealloc_mod_hdr_actions(&mod_acts);
	mapping_remove(ct_priv->labels_mapping, attr->ct_attr.ct_labels_id);
	return err;
}

static int
mlx5_tc_ct_entry_add_rule(struct mlx5_tc_ct_priv *ct_priv,
			  struct flow_rule *flow_rule,
			  struct mlx5_ct_entry *entry,
			  bool nat, u8 zone_restore_id)
{
	struct mlx5_ct_zone_rule *zone_rule = &entry->zone_rules[nat];
	struct mlx5e_priv *priv = netdev_priv(ct_priv->netdev);
	struct mlx5_flow_spec *spec = NULL;
	struct mlx5_flow_attr *attr;
	int err;

	zone_rule->nat = nat;

	spec = kzalloc(sizeof(*spec), GFP_KERNEL);
	if (!spec)
		return -ENOMEM;

	attr = mlx5_alloc_flow_attr(ct_priv->ns_type);
	if (!attr) {
		err = -ENOMEM;
		goto err_attr;
	}

	err = mlx5_tc_ct_entry_create_mod_hdr(ct_priv, attr, flow_rule,
					      &zone_rule->mh,
					      zone_restore_id, nat);
	if (err) {
		ct_dbg("Failed to create ct entry mod hdr");
		goto err_mod_hdr;
	}

	attr->action = MLX5_FLOW_CONTEXT_ACTION_MOD_HDR |
		       MLX5_FLOW_CONTEXT_ACTION_FWD_DEST |
		       MLX5_FLOW_CONTEXT_ACTION_COUNT;
	attr->dest_chain = 0;
	attr->dest_ft = ct_priv->post_ct;
	attr->ft = nat ? ct_priv->ct_nat : ct_priv->ct;
	attr->outer_match_level = MLX5_MATCH_L4;
	attr->counter = entry->counter->counter;
	attr->flags |= MLX5_ESW_ATTR_FLAG_NO_IN_PORT;
	if (ct_priv->ns_type == MLX5_FLOW_NAMESPACE_FDB)
		attr->esw_attr->in_mdev = priv->mdev;

	mlx5_tc_ct_set_tuple_match(netdev_priv(ct_priv->netdev), spec, flow_rule);
	mlx5e_tc_match_to_reg_match(spec, ZONE_TO_REG, entry->tuple.zone, MLX5_CT_ZONE_MASK);

	zone_rule->rule = mlx5_tc_rule_insert(priv, spec, attr);
	if (IS_ERR(zone_rule->rule)) {
		err = PTR_ERR(zone_rule->rule);
		ct_dbg("Failed to add ct entry rule, nat: %d", nat);
		goto err_rule;
	}

	zone_rule->attr = attr;

	kfree(spec);
	ct_dbg("Offloaded ct entry rule in zone %d", entry->tuple.zone);

	return 0;

err_rule:
	mlx5e_mod_hdr_detach(ct_priv->dev,
			     ct_priv->mod_hdr_tbl, zone_rule->mh);
	mapping_remove(ct_priv->labels_mapping, attr->ct_attr.ct_labels_id);
err_mod_hdr:
	kfree(attr);
err_attr:
	kfree(spec);
	return err;
}

static bool
mlx5_tc_ct_entry_valid(struct mlx5_ct_entry *entry)
{
	return test_bit(MLX5_CT_ENTRY_FLAG_VALID, &entry->flags);
}

static struct mlx5_ct_entry *
mlx5_tc_ct_entry_get(struct mlx5_tc_ct_priv *ct_priv, struct mlx5_ct_tuple *tuple)
{
	struct mlx5_ct_entry *entry;

	entry = rhashtable_lookup_fast(&ct_priv->ct_tuples_ht, tuple,
				       tuples_ht_params);
	if (entry && mlx5_tc_ct_entry_valid(entry) &&
	    refcount_inc_not_zero(&entry->refcnt)) {
		return entry;
	} else if (!entry) {
		entry = rhashtable_lookup_fast(&ct_priv->ct_tuples_nat_ht,
					       tuple, tuples_nat_ht_params);
		if (entry && mlx5_tc_ct_entry_valid(entry) &&
		    refcount_inc_not_zero(&entry->refcnt))
			return entry;
	}

	return entry ? ERR_PTR(-EINVAL) : NULL;
}

static void mlx5_tc_ct_entry_remove_from_tuples(struct mlx5_ct_entry *entry)
{
	struct mlx5_tc_ct_priv *ct_priv = entry->ct_priv;

	rhashtable_remove_fast(&ct_priv->ct_tuples_nat_ht,
			       &entry->tuple_nat_node,
			       tuples_nat_ht_params);
	rhashtable_remove_fast(&ct_priv->ct_tuples_ht, &entry->tuple_node,
			       tuples_ht_params);
}

static void mlx5_tc_ct_entry_del(struct mlx5_ct_entry *entry)
{
	struct mlx5_tc_ct_priv *ct_priv = entry->ct_priv;

	mlx5_tc_ct_entry_del_rules(ct_priv, entry);

	spin_lock_bh(&ct_priv->ht_lock);
	mlx5_tc_ct_entry_remove_from_tuples(entry);
	spin_unlock_bh(&ct_priv->ht_lock);

	mlx5_tc_ct_counter_put(ct_priv, entry);
	kfree(entry);
}

static void
mlx5_tc_ct_entry_put(struct mlx5_ct_entry *entry)
{
	if (!refcount_dec_and_test(&entry->refcnt))
		return;

	mlx5_tc_ct_entry_del(entry);
}

static void mlx5_tc_ct_entry_del_work(struct work_struct *work)
{
	struct mlx5_ct_entry *entry = container_of(work, struct mlx5_ct_entry, work);

	mlx5_tc_ct_entry_del(entry);
}

static void
__mlx5_tc_ct_entry_put(struct mlx5_ct_entry *entry)
{
	struct mlx5e_priv *priv;

	if (!refcount_dec_and_test(&entry->refcnt))
		return;

	priv = netdev_priv(entry->ct_priv->netdev);
	INIT_WORK(&entry->work, mlx5_tc_ct_entry_del_work);
	queue_work(priv->wq, &entry->work);
}

static struct mlx5_ct_counter *
mlx5_tc_ct_counter_create(struct mlx5_tc_ct_priv *ct_priv)
{
	struct mlx5_ct_counter *counter;
	int ret;

	counter = kzalloc(sizeof(*counter), GFP_KERNEL);
	if (!counter)
		return ERR_PTR(-ENOMEM);

	counter->is_shared = false;
	counter->counter = mlx5_fc_create(ct_priv->dev, true);
	if (IS_ERR(counter->counter)) {
		ct_dbg("Failed to create counter for ct entry");
		ret = PTR_ERR(counter->counter);
		kfree(counter);
		return ERR_PTR(ret);
	}

	return counter;
}

static struct mlx5_ct_counter *
mlx5_tc_ct_shared_counter_get(struct mlx5_tc_ct_priv *ct_priv,
			      struct mlx5_ct_entry *entry)
{
	struct mlx5_ct_tuple rev_tuple = entry->tuple;
	struct mlx5_ct_counter *shared_counter;
	struct mlx5_ct_entry *rev_entry;
	__be16 tmp_port;

	/* get the reversed tuple */
	tmp_port = rev_tuple.port.src;
	rev_tuple.port.src = rev_tuple.port.dst;
	rev_tuple.port.dst = tmp_port;

	if (rev_tuple.addr_type == FLOW_DISSECTOR_KEY_IPV4_ADDRS) {
		__be32 tmp_addr = rev_tuple.ip.src_v4;

		rev_tuple.ip.src_v4 = rev_tuple.ip.dst_v4;
		rev_tuple.ip.dst_v4 = tmp_addr;
	} else if (rev_tuple.addr_type == FLOW_DISSECTOR_KEY_IPV6_ADDRS) {
		struct in6_addr tmp_addr = rev_tuple.ip.src_v6;

		rev_tuple.ip.src_v6 = rev_tuple.ip.dst_v6;
		rev_tuple.ip.dst_v6 = tmp_addr;
	} else {
		return ERR_PTR(-EOPNOTSUPP);
	}

	/* Use the same counter as the reverse direction */
	spin_lock_bh(&ct_priv->ht_lock);
	rev_entry = mlx5_tc_ct_entry_get(ct_priv, &rev_tuple);

	if (IS_ERR(rev_entry)) {
		spin_unlock_bh(&ct_priv->ht_lock);
		goto create_counter;
	}

	if (rev_entry && refcount_inc_not_zero(&rev_entry->counter->refcount)) {
		ct_dbg("Using shared counter entry=0x%p rev=0x%p\n", entry, rev_entry);
		shared_counter = rev_entry->counter;
		spin_unlock_bh(&ct_priv->ht_lock);

		mlx5_tc_ct_entry_put(rev_entry);
		return shared_counter;
	}

	spin_unlock_bh(&ct_priv->ht_lock);

create_counter:

	shared_counter = mlx5_tc_ct_counter_create(ct_priv);
	if (IS_ERR(shared_counter))
		return shared_counter;

	shared_counter->is_shared = true;
	refcount_set(&shared_counter->refcount, 1);
	return shared_counter;
}

static int
mlx5_tc_ct_entry_add_rules(struct mlx5_tc_ct_priv *ct_priv,
			   struct flow_rule *flow_rule,
			   struct mlx5_ct_entry *entry,
			   u8 zone_restore_id)
{
	int err;

	if (nf_ct_acct_enabled(dev_net(ct_priv->netdev)))
		entry->counter = mlx5_tc_ct_counter_create(ct_priv);
	else
		entry->counter = mlx5_tc_ct_shared_counter_get(ct_priv, entry);

	if (IS_ERR(entry->counter)) {
		err = PTR_ERR(entry->counter);
		return err;
	}

	err = mlx5_tc_ct_entry_add_rule(ct_priv, flow_rule, entry, false,
					zone_restore_id);
	if (err)
		goto err_orig;

	err = mlx5_tc_ct_entry_add_rule(ct_priv, flow_rule, entry, true,
					zone_restore_id);
	if (err)
		goto err_nat;

	return 0;

err_nat:
	mlx5_tc_ct_entry_del_rule(ct_priv, entry, false);
err_orig:
	mlx5_tc_ct_counter_put(ct_priv, entry);
	return err;
}

static int
mlx5_tc_ct_block_flow_offload_add(struct mlx5_ct_ft *ft,
				  struct flow_cls_offload *flow)
{
	struct flow_rule *flow_rule = flow_cls_offload_flow_rule(flow);
	struct mlx5_tc_ct_priv *ct_priv = ft->ct_priv;
	struct flow_action_entry *meta_action;
	unsigned long cookie = flow->cookie;
	struct mlx5_ct_entry *entry;
	int err;

	meta_action = mlx5_tc_ct_get_ct_metadata_action(flow_rule);
	if (!meta_action)
		return -EOPNOTSUPP;

	spin_lock_bh(&ct_priv->ht_lock);
	entry = rhashtable_lookup_fast(&ft->ct_entries_ht, &cookie, cts_ht_params);
	if (entry && refcount_inc_not_zero(&entry->refcnt)) {
		spin_unlock_bh(&ct_priv->ht_lock);
		mlx5_tc_ct_entry_put(entry);
		return -EEXIST;
	}
	spin_unlock_bh(&ct_priv->ht_lock);

	entry = kzalloc(sizeof(*entry), GFP_KERNEL);
	if (!entry)
		return -ENOMEM;

	entry->tuple.zone = ft->zone;
	entry->cookie = flow->cookie;
	entry->restore_cookie = meta_action->ct_metadata.cookie;
	refcount_set(&entry->refcnt, 2);
	entry->ct_priv = ct_priv;

	err = mlx5_tc_ct_rule_to_tuple(&entry->tuple, flow_rule);
	if (err)
		goto err_set;

	memcpy(&entry->tuple_nat, &entry->tuple, sizeof(entry->tuple));
	err = mlx5_tc_ct_rule_to_tuple_nat(&entry->tuple_nat, flow_rule);
	if (err)
		goto err_set;

	spin_lock_bh(&ct_priv->ht_lock);

	err = rhashtable_lookup_insert_fast(&ft->ct_entries_ht, &entry->node,
					    cts_ht_params);
	if (err)
		goto err_entries;

	err = rhashtable_lookup_insert_fast(&ct_priv->ct_tuples_ht,
					    &entry->tuple_node,
					    tuples_ht_params);
	if (err)
		goto err_tuple;

	if (memcmp(&entry->tuple, &entry->tuple_nat, sizeof(entry->tuple))) {
		err = rhashtable_lookup_insert_fast(&ct_priv->ct_tuples_nat_ht,
						    &entry->tuple_nat_node,
						    tuples_nat_ht_params);
		if (err)
			goto err_tuple_nat;
	}
	spin_unlock_bh(&ct_priv->ht_lock);

	err = mlx5_tc_ct_entry_add_rules(ct_priv, flow_rule, entry,
					 ft->zone_restore_id);
	if (err)
		goto err_rules;

	set_bit(MLX5_CT_ENTRY_FLAG_VALID, &entry->flags);
	mlx5_tc_ct_entry_put(entry); /* this function reference */

	return 0;

err_rules:
	spin_lock_bh(&ct_priv->ht_lock);
	if (mlx5_tc_ct_entry_has_nat(entry))
		rhashtable_remove_fast(&ct_priv->ct_tuples_nat_ht,
				       &entry->tuple_nat_node, tuples_nat_ht_params);
err_tuple_nat:
	rhashtable_remove_fast(&ct_priv->ct_tuples_ht,
			       &entry->tuple_node,
			       tuples_ht_params);
err_tuple:
	rhashtable_remove_fast(&ft->ct_entries_ht,
			       &entry->node,
			       cts_ht_params);
err_entries:
	spin_unlock_bh(&ct_priv->ht_lock);
err_set:
	kfree(entry);
	if (err != -EEXIST)
		netdev_warn(ct_priv->netdev, "Failed to offload ct entry, err: %d\n", err);
	return err;
}

static int
mlx5_tc_ct_block_flow_offload_del(struct mlx5_ct_ft *ft,
				  struct flow_cls_offload *flow)
{
	struct mlx5_tc_ct_priv *ct_priv = ft->ct_priv;
	unsigned long cookie = flow->cookie;
	struct mlx5_ct_entry *entry;

	spin_lock_bh(&ct_priv->ht_lock);
	entry = rhashtable_lookup_fast(&ft->ct_entries_ht, &cookie, cts_ht_params);
	if (!entry) {
		spin_unlock_bh(&ct_priv->ht_lock);
		return -ENOENT;
	}

	if (!mlx5_tc_ct_entry_valid(entry)) {
		spin_unlock_bh(&ct_priv->ht_lock);
		return -EINVAL;
	}

	rhashtable_remove_fast(&ft->ct_entries_ht, &entry->node, cts_ht_params);
	mlx5_tc_ct_entry_remove_from_tuples(entry);
	spin_unlock_bh(&ct_priv->ht_lock);

	mlx5_tc_ct_entry_put(entry);

	return 0;
}

static int
mlx5_tc_ct_block_flow_offload_stats(struct mlx5_ct_ft *ft,
				    struct flow_cls_offload *f)
{
	struct mlx5_tc_ct_priv *ct_priv = ft->ct_priv;
	unsigned long cookie = f->cookie;
	struct mlx5_ct_entry *entry;
	u64 lastuse, packets, bytes;

	spin_lock_bh(&ct_priv->ht_lock);
	entry = rhashtable_lookup_fast(&ft->ct_entries_ht, &cookie, cts_ht_params);
	if (!entry) {
		spin_unlock_bh(&ct_priv->ht_lock);
		return -ENOENT;
	}
<<<<<<< HEAD

	if (!mlx5_tc_ct_entry_valid(entry) || !refcount_inc_not_zero(&entry->refcnt)) {
		spin_unlock_bh(&ct_priv->ht_lock);
		return -EINVAL;
	}

	spin_unlock_bh(&ct_priv->ht_lock);

=======

	if (!mlx5_tc_ct_entry_valid(entry) || !refcount_inc_not_zero(&entry->refcnt)) {
		spin_unlock_bh(&ct_priv->ht_lock);
		return -EINVAL;
	}

	spin_unlock_bh(&ct_priv->ht_lock);

>>>>>>> 7aef27f0
	mlx5_fc_query_cached(entry->counter->counter, &bytes, &packets, &lastuse);
	flow_stats_update(&f->stats, bytes, packets, 0, lastuse,
			  FLOW_ACTION_HW_STATS_DELAYED);

	mlx5_tc_ct_entry_put(entry);
	return 0;
}

static int
mlx5_tc_ct_block_flow_offload(enum tc_setup_type type, void *type_data,
			      void *cb_priv)
{
	struct flow_cls_offload *f = type_data;
	struct mlx5_ct_ft *ft = cb_priv;

	if (type != TC_SETUP_CLSFLOWER)
		return -EOPNOTSUPP;

	switch (f->command) {
	case FLOW_CLS_REPLACE:
		return mlx5_tc_ct_block_flow_offload_add(ft, f);
	case FLOW_CLS_DESTROY:
		return mlx5_tc_ct_block_flow_offload_del(ft, f);
	case FLOW_CLS_STATS:
		return mlx5_tc_ct_block_flow_offload_stats(ft, f);
	default:
		break;
	}

	return -EOPNOTSUPP;
}

static bool
mlx5_tc_ct_skb_to_tuple(struct sk_buff *skb, struct mlx5_ct_tuple *tuple,
			u16 zone)
{
	struct flow_keys flow_keys;

	skb_reset_network_header(skb);
	skb_flow_dissect_flow_keys(skb, &flow_keys, 0);

	tuple->zone = zone;

	if (flow_keys.basic.ip_proto != IPPROTO_TCP &&
	    flow_keys.basic.ip_proto != IPPROTO_UDP)
		return false;

	tuple->port.src = flow_keys.ports.src;
	tuple->port.dst = flow_keys.ports.dst;
	tuple->n_proto = flow_keys.basic.n_proto;
	tuple->ip_proto = flow_keys.basic.ip_proto;

	switch (flow_keys.basic.n_proto) {
	case htons(ETH_P_IP):
		tuple->addr_type = FLOW_DISSECTOR_KEY_IPV4_ADDRS;
		tuple->ip.src_v4 = flow_keys.addrs.v4addrs.src;
		tuple->ip.dst_v4 = flow_keys.addrs.v4addrs.dst;
		break;

	case htons(ETH_P_IPV6):
		tuple->addr_type = FLOW_DISSECTOR_KEY_IPV6_ADDRS;
		tuple->ip.src_v6 = flow_keys.addrs.v6addrs.src;
		tuple->ip.dst_v6 = flow_keys.addrs.v6addrs.dst;
		break;
	default:
		goto out;
	}

	return true;

out:
	return false;
}

int mlx5_tc_ct_add_no_trk_match(struct mlx5_flow_spec *spec)
{
	u32 ctstate = 0, ctstate_mask = 0;

	mlx5e_tc_match_to_reg_get_match(spec, CTSTATE_TO_REG,
					&ctstate, &ctstate_mask);

	if ((ctstate & ctstate_mask) == MLX5_CT_STATE_TRK_BIT)
		return -EOPNOTSUPP;

	ctstate_mask |= MLX5_CT_STATE_TRK_BIT;
	mlx5e_tc_match_to_reg_match(spec, CTSTATE_TO_REG,
				    ctstate, ctstate_mask);

	return 0;
}

void mlx5_tc_ct_match_del(struct mlx5_tc_ct_priv *priv, struct mlx5_ct_attr *ct_attr)
{
	if (!priv || !ct_attr->ct_labels_id)
		return;

	mapping_remove(priv->labels_mapping, ct_attr->ct_labels_id);
}

int
mlx5_tc_ct_match_add(struct mlx5_tc_ct_priv *priv,
		     struct mlx5_flow_spec *spec,
		     struct flow_cls_offload *f,
		     struct mlx5_ct_attr *ct_attr,
		     struct netlink_ext_ack *extack)
{
	struct flow_rule *rule = flow_cls_offload_flow_rule(f);
	bool trk, est, untrk, unest, new, rpl, unrpl;
	struct flow_dissector_key_ct *mask, *key;
	u32 ctstate = 0, ctstate_mask = 0;
	u16 ct_state_on, ct_state_off;
	u16 ct_state, ct_state_mask;
	struct flow_match_ct match;
	u32 ct_labels[4];

	if (!flow_rule_match_key(rule, FLOW_DISSECTOR_KEY_CT))
		return 0;

	if (!priv) {
		NL_SET_ERR_MSG_MOD(extack,
				   "offload of ct matching isn't available");
		return -EOPNOTSUPP;
	}

	flow_rule_match_ct(rule, &match);

	key = match.key;
	mask = match.mask;

	ct_state = key->ct_state;
	ct_state_mask = mask->ct_state;

	if (ct_state_mask & ~(TCA_FLOWER_KEY_CT_FLAGS_TRACKED |
			      TCA_FLOWER_KEY_CT_FLAGS_ESTABLISHED |
			      TCA_FLOWER_KEY_CT_FLAGS_NEW |
			      TCA_FLOWER_KEY_CT_FLAGS_REPLY)) {
		NL_SET_ERR_MSG_MOD(extack,
				   "only ct_state trk, est, new and rpl are supported for offload");
		return -EOPNOTSUPP;
	}

	ct_state_on = ct_state & ct_state_mask;
	ct_state_off = (ct_state & ct_state_mask) ^ ct_state_mask;
	trk = ct_state_on & TCA_FLOWER_KEY_CT_FLAGS_TRACKED;
	new = ct_state_on & TCA_FLOWER_KEY_CT_FLAGS_NEW;
	est = ct_state_on & TCA_FLOWER_KEY_CT_FLAGS_ESTABLISHED;
	rpl = ct_state_on & TCA_FLOWER_KEY_CT_FLAGS_REPLY;
	untrk = ct_state_off & TCA_FLOWER_KEY_CT_FLAGS_TRACKED;
	unest = ct_state_off & TCA_FLOWER_KEY_CT_FLAGS_ESTABLISHED;
	unrpl = ct_state_off & TCA_FLOWER_KEY_CT_FLAGS_REPLY;

	ctstate |= trk ? MLX5_CT_STATE_TRK_BIT : 0;
	ctstate |= est ? MLX5_CT_STATE_ESTABLISHED_BIT : 0;
	ctstate |= rpl ? MLX5_CT_STATE_REPLY_BIT : 0;
	ctstate_mask |= (untrk || trk) ? MLX5_CT_STATE_TRK_BIT : 0;
	ctstate_mask |= (unest || est) ? MLX5_CT_STATE_ESTABLISHED_BIT : 0;
	ctstate_mask |= (unrpl || rpl) ? MLX5_CT_STATE_REPLY_BIT : 0;

	if (new) {
		NL_SET_ERR_MSG_MOD(extack,
				   "matching on ct_state +new isn't supported");
		return -EOPNOTSUPP;
	}

	if (mask->ct_zone)
		mlx5e_tc_match_to_reg_match(spec, ZONE_TO_REG,
					    key->ct_zone, MLX5_CT_ZONE_MASK);
	if (ctstate_mask)
		mlx5e_tc_match_to_reg_match(spec, CTSTATE_TO_REG,
					    ctstate, ctstate_mask);
	if (mask->ct_mark)
		mlx5e_tc_match_to_reg_match(spec, MARK_TO_REG,
					    key->ct_mark, mask->ct_mark);
	if (mask->ct_labels[0] || mask->ct_labels[1] || mask->ct_labels[2] ||
	    mask->ct_labels[3]) {
		ct_labels[0] = key->ct_labels[0] & mask->ct_labels[0];
		ct_labels[1] = key->ct_labels[1] & mask->ct_labels[1];
		ct_labels[2] = key->ct_labels[2] & mask->ct_labels[2];
		ct_labels[3] = key->ct_labels[3] & mask->ct_labels[3];
		if (mapping_add(priv->labels_mapping, ct_labels, &ct_attr->ct_labels_id))
			return -EOPNOTSUPP;
		mlx5e_tc_match_to_reg_match(spec, LABELS_TO_REG, ct_attr->ct_labels_id,
					    MLX5_CT_LABELS_MASK);
	}

	return 0;
}

int
mlx5_tc_ct_parse_action(struct mlx5_tc_ct_priv *priv,
			struct mlx5_flow_attr *attr,
			const struct flow_action_entry *act,
			struct netlink_ext_ack *extack)
{
	if (!priv) {
		NL_SET_ERR_MSG_MOD(extack,
				   "offload of ct action isn't available");
		return -EOPNOTSUPP;
	}

	attr->ct_attr.zone = act->ct.zone;
	attr->ct_attr.ct_action = act->ct.action;
	attr->ct_attr.nf_ft = act->ct.flow_table;

	return 0;
}

static int tc_ct_pre_ct_add_rules(struct mlx5_ct_ft *ct_ft,
				  struct mlx5_tc_ct_pre *pre_ct,
				  bool nat)
{
	struct mlx5_tc_ct_priv *ct_priv = ct_ft->ct_priv;
	struct mlx5e_tc_mod_hdr_acts pre_mod_acts = {};
	struct mlx5_core_dev *dev = ct_priv->dev;
	struct mlx5_flow_table *ft = pre_ct->ft;
	struct mlx5_flow_destination dest = {};
	struct mlx5_flow_act flow_act = {};
	struct mlx5_modify_hdr *mod_hdr;
	struct mlx5_flow_handle *rule;
	struct mlx5_flow_spec *spec;
	u32 ctstate;
	u16 zone;
	int err;

	spec = kvzalloc(sizeof(*spec), GFP_KERNEL);
	if (!spec)
		return -ENOMEM;

	zone = ct_ft->zone & MLX5_CT_ZONE_MASK;
	err = mlx5e_tc_match_to_reg_set(dev, &pre_mod_acts, ct_priv->ns_type,
					ZONE_TO_REG, zone);
	if (err) {
		ct_dbg("Failed to set zone register mapping");
		goto err_mapping;
	}

	mod_hdr = mlx5_modify_header_alloc(dev, ct_priv->ns_type,
					   pre_mod_acts.num_actions,
					   pre_mod_acts.actions);

	if (IS_ERR(mod_hdr)) {
		err = PTR_ERR(mod_hdr);
		ct_dbg("Failed to create pre ct mod hdr");
		goto err_mapping;
	}
	pre_ct->modify_hdr = mod_hdr;

	flow_act.action = MLX5_FLOW_CONTEXT_ACTION_FWD_DEST |
			  MLX5_FLOW_CONTEXT_ACTION_MOD_HDR;
	flow_act.flags |= FLOW_ACT_IGNORE_FLOW_LEVEL;
	flow_act.modify_hdr = mod_hdr;
	dest.type = MLX5_FLOW_DESTINATION_TYPE_FLOW_TABLE;

	/* add flow rule */
	mlx5e_tc_match_to_reg_match(spec, ZONE_TO_REG,
				    zone, MLX5_CT_ZONE_MASK);
	ctstate = MLX5_CT_STATE_TRK_BIT;
	if (nat)
		ctstate |= MLX5_CT_STATE_NAT_BIT;
	mlx5e_tc_match_to_reg_match(spec, CTSTATE_TO_REG, ctstate, ctstate);

	dest.ft = ct_priv->post_ct;
	rule = mlx5_add_flow_rules(ft, spec, &flow_act, &dest, 1);
	if (IS_ERR(rule)) {
		err = PTR_ERR(rule);
		ct_dbg("Failed to add pre ct flow rule zone %d", zone);
		goto err_flow_rule;
	}
	pre_ct->flow_rule = rule;

	/* add miss rule */
	dest.ft = nat ? ct_priv->ct_nat : ct_priv->ct;
	rule = mlx5_add_flow_rules(ft, NULL, &flow_act, &dest, 1);
	if (IS_ERR(rule)) {
		err = PTR_ERR(rule);
		ct_dbg("Failed to add pre ct miss rule zone %d", zone);
		goto err_miss_rule;
	}
	pre_ct->miss_rule = rule;

	dealloc_mod_hdr_actions(&pre_mod_acts);
	kvfree(spec);
	return 0;

err_miss_rule:
	mlx5_del_flow_rules(pre_ct->flow_rule);
err_flow_rule:
	mlx5_modify_header_dealloc(dev, pre_ct->modify_hdr);
err_mapping:
	dealloc_mod_hdr_actions(&pre_mod_acts);
	kvfree(spec);
	return err;
}

static void
tc_ct_pre_ct_del_rules(struct mlx5_ct_ft *ct_ft,
		       struct mlx5_tc_ct_pre *pre_ct)
{
	struct mlx5_tc_ct_priv *ct_priv = ct_ft->ct_priv;
	struct mlx5_core_dev *dev = ct_priv->dev;

	mlx5_del_flow_rules(pre_ct->flow_rule);
	mlx5_del_flow_rules(pre_ct->miss_rule);
	mlx5_modify_header_dealloc(dev, pre_ct->modify_hdr);
}

static int
mlx5_tc_ct_alloc_pre_ct(struct mlx5_ct_ft *ct_ft,
			struct mlx5_tc_ct_pre *pre_ct,
			bool nat)
{
	int inlen = MLX5_ST_SZ_BYTES(create_flow_group_in);
	struct mlx5_tc_ct_priv *ct_priv = ct_ft->ct_priv;
	struct mlx5_core_dev *dev = ct_priv->dev;
	struct mlx5_flow_table_attr ft_attr = {};
	struct mlx5_flow_namespace *ns;
	struct mlx5_flow_table *ft;
	struct mlx5_flow_group *g;
	u32 metadata_reg_c_2_mask;
	u32 *flow_group_in;
	void *misc;
	int err;

	ns = mlx5_get_flow_namespace(dev, ct_priv->ns_type);
	if (!ns) {
		err = -EOPNOTSUPP;
		ct_dbg("Failed to get flow namespace");
		return err;
	}

	flow_group_in = kvzalloc(inlen, GFP_KERNEL);
	if (!flow_group_in)
		return -ENOMEM;

	ft_attr.flags = MLX5_FLOW_TABLE_UNMANAGED;
	ft_attr.prio =  ct_priv->ns_type ==  MLX5_FLOW_NAMESPACE_FDB ?
			FDB_TC_OFFLOAD : MLX5E_TC_PRIO;
	ft_attr.max_fte = 2;
	ft_attr.level = 1;
	ft = mlx5_create_flow_table(ns, &ft_attr);
	if (IS_ERR(ft)) {
		err = PTR_ERR(ft);
		ct_dbg("Failed to create pre ct table");
		goto out_free;
	}
	pre_ct->ft = ft;

	/* create flow group */
	MLX5_SET(create_flow_group_in, flow_group_in, start_flow_index, 0);
	MLX5_SET(create_flow_group_in, flow_group_in, end_flow_index, 0);
	MLX5_SET(create_flow_group_in, flow_group_in, match_criteria_enable,
		 MLX5_MATCH_MISC_PARAMETERS_2);

	misc = MLX5_ADDR_OF(create_flow_group_in, flow_group_in,
			    match_criteria.misc_parameters_2);

	metadata_reg_c_2_mask = MLX5_CT_ZONE_MASK;
	metadata_reg_c_2_mask |= (MLX5_CT_STATE_TRK_BIT << 16);
	if (nat)
		metadata_reg_c_2_mask |= (MLX5_CT_STATE_NAT_BIT << 16);

	MLX5_SET(fte_match_set_misc2, misc, metadata_reg_c_2,
		 metadata_reg_c_2_mask);

	g = mlx5_create_flow_group(ft, flow_group_in);
	if (IS_ERR(g)) {
		err = PTR_ERR(g);
		ct_dbg("Failed to create pre ct group");
		goto err_flow_grp;
	}
	pre_ct->flow_grp = g;

	/* create miss group */
	memset(flow_group_in, 0, inlen);
	MLX5_SET(create_flow_group_in, flow_group_in, start_flow_index, 1);
	MLX5_SET(create_flow_group_in, flow_group_in, end_flow_index, 1);
	g = mlx5_create_flow_group(ft, flow_group_in);
	if (IS_ERR(g)) {
		err = PTR_ERR(g);
		ct_dbg("Failed to create pre ct miss group");
		goto err_miss_grp;
	}
	pre_ct->miss_grp = g;

	err = tc_ct_pre_ct_add_rules(ct_ft, pre_ct, nat);
	if (err)
		goto err_add_rules;

	kvfree(flow_group_in);
	return 0;

err_add_rules:
	mlx5_destroy_flow_group(pre_ct->miss_grp);
err_miss_grp:
	mlx5_destroy_flow_group(pre_ct->flow_grp);
err_flow_grp:
	mlx5_destroy_flow_table(ft);
out_free:
	kvfree(flow_group_in);
	return err;
}

static void
mlx5_tc_ct_free_pre_ct(struct mlx5_ct_ft *ct_ft,
		       struct mlx5_tc_ct_pre *pre_ct)
{
	tc_ct_pre_ct_del_rules(ct_ft, pre_ct);
	mlx5_destroy_flow_group(pre_ct->miss_grp);
	mlx5_destroy_flow_group(pre_ct->flow_grp);
	mlx5_destroy_flow_table(pre_ct->ft);
}

static int
mlx5_tc_ct_alloc_pre_ct_tables(struct mlx5_ct_ft *ft)
{
	int err;

	err = mlx5_tc_ct_alloc_pre_ct(ft, &ft->pre_ct, false);
	if (err)
		return err;

	err = mlx5_tc_ct_alloc_pre_ct(ft, &ft->pre_ct_nat, true);
	if (err)
		goto err_pre_ct_nat;

	return 0;

err_pre_ct_nat:
	mlx5_tc_ct_free_pre_ct(ft, &ft->pre_ct);
	return err;
}

static void
mlx5_tc_ct_free_pre_ct_tables(struct mlx5_ct_ft *ft)
{
	mlx5_tc_ct_free_pre_ct(ft, &ft->pre_ct_nat);
	mlx5_tc_ct_free_pre_ct(ft, &ft->pre_ct);
}

static struct mlx5_ct_ft *
mlx5_tc_ct_add_ft_cb(struct mlx5_tc_ct_priv *ct_priv, u16 zone,
		     struct nf_flowtable *nf_ft)
{
	struct mlx5_ct_ft *ft;
	int err;

	ft = rhashtable_lookup_fast(&ct_priv->zone_ht, &zone, zone_params);
	if (ft) {
		refcount_inc(&ft->refcount);
		return ft;
	}

	ft = kzalloc(sizeof(*ft), GFP_KERNEL);
	if (!ft)
		return ERR_PTR(-ENOMEM);

	err = mapping_add(ct_priv->zone_mapping, &zone, &ft->zone_restore_id);
	if (err)
		goto err_mapping;

	ft->zone = zone;
	ft->nf_ft = nf_ft;
	ft->ct_priv = ct_priv;
	refcount_set(&ft->refcount, 1);

	err = mlx5_tc_ct_alloc_pre_ct_tables(ft);
	if (err)
		goto err_alloc_pre_ct;

	err = rhashtable_init(&ft->ct_entries_ht, &cts_ht_params);
	if (err)
		goto err_init;

	err = rhashtable_insert_fast(&ct_priv->zone_ht, &ft->node,
				     zone_params);
	if (err)
		goto err_insert;

	err = nf_flow_table_offload_add_cb(ft->nf_ft,
					   mlx5_tc_ct_block_flow_offload, ft);
	if (err)
		goto err_add_cb;

	return ft;

err_add_cb:
	rhashtable_remove_fast(&ct_priv->zone_ht, &ft->node, zone_params);
err_insert:
	rhashtable_destroy(&ft->ct_entries_ht);
err_init:
	mlx5_tc_ct_free_pre_ct_tables(ft);
err_alloc_pre_ct:
	mapping_remove(ct_priv->zone_mapping, ft->zone_restore_id);
err_mapping:
	kfree(ft);
	return ERR_PTR(err);
}

static void
mlx5_tc_ct_flush_ft_entry(void *ptr, void *arg)
{
	struct mlx5_ct_entry *entry = ptr;

	mlx5_tc_ct_entry_put(entry);
}

static void
mlx5_tc_ct_del_ft_cb(struct mlx5_tc_ct_priv *ct_priv, struct mlx5_ct_ft *ft)
{
	if (!refcount_dec_and_test(&ft->refcount))
		return;

	nf_flow_table_offload_del_cb(ft->nf_ft,
				     mlx5_tc_ct_block_flow_offload, ft);
	rhashtable_remove_fast(&ct_priv->zone_ht, &ft->node, zone_params);
	rhashtable_free_and_destroy(&ft->ct_entries_ht,
				    mlx5_tc_ct_flush_ft_entry,
				    ct_priv);
	mlx5_tc_ct_free_pre_ct_tables(ft);
	mapping_remove(ct_priv->zone_mapping, ft->zone_restore_id);
	kfree(ft);
}

/* We translate the tc filter with CT action to the following HW model:
 *
 * +---------------------+
 * + ft prio (tc chain) +
 * + original match      +
 * +---------------------+
 *      | set chain miss mapping
 *      | set fte_id
 *      | set tunnel_id
 *      | do decap
 *      v
 * +---------------------+
 * + pre_ct/pre_ct_nat   +  if matches     +---------------------+
 * + zone+nat match      +---------------->+ post_ct (see below) +
 * +---------------------+  set zone       +---------------------+
 *      | set zone
 *      v
 * +--------------------+
 * + CT (nat or no nat) +
 * + tuple + zone match +
 * +--------------------+
 *      | set mark
 *      | set labels_id
 *      | set established
 *	| set zone_restore
 *      | do nat (if needed)
 *      v
 * +--------------+
 * + post_ct      + original filter actions
 * + fte_id match +------------------------>
 * +--------------+
 */
static struct mlx5_flow_handle *
__mlx5_tc_ct_flow_offload(struct mlx5_tc_ct_priv *ct_priv,
			  struct mlx5e_tc_flow *flow,
			  struct mlx5_flow_spec *orig_spec,
			  struct mlx5_flow_attr *attr)
{
	bool nat = attr->ct_attr.ct_action & TCA_CT_ACT_NAT;
	struct mlx5e_priv *priv = netdev_priv(ct_priv->netdev);
	struct mlx5e_tc_mod_hdr_acts pre_mod_acts = {};
	u32 attr_sz = ns_to_attr_sz(ct_priv->ns_type);
	struct mlx5_flow_spec *post_ct_spec = NULL;
	struct mlx5_flow_attr *pre_ct_attr;
	struct mlx5_modify_hdr *mod_hdr;
	struct mlx5_flow_handle *rule;
	struct mlx5_ct_flow *ct_flow;
	int chain_mapping = 0, err;
	struct mlx5_ct_ft *ft;
	u32 fte_id = 1;

	post_ct_spec = kzalloc(sizeof(*post_ct_spec), GFP_KERNEL);
	ct_flow = kzalloc(sizeof(*ct_flow), GFP_KERNEL);
	if (!post_ct_spec || !ct_flow) {
		kfree(post_ct_spec);
		kfree(ct_flow);
		return ERR_PTR(-ENOMEM);
	}

	/* Register for CT established events */
	ft = mlx5_tc_ct_add_ft_cb(ct_priv, attr->ct_attr.zone,
				  attr->ct_attr.nf_ft);
	if (IS_ERR(ft)) {
		err = PTR_ERR(ft);
		ct_dbg("Failed to register to ft callback");
		goto err_ft;
	}
	ct_flow->ft = ft;

	err = idr_alloc_u32(&ct_priv->fte_ids, ct_flow, &fte_id,
			    MLX5_FTE_ID_MAX, GFP_KERNEL);
	if (err) {
		netdev_warn(priv->netdev,
			    "Failed to allocate fte id, err: %d\n", err);
		goto err_idr;
	}
	ct_flow->fte_id = fte_id;

	/* Base flow attributes of both rules on original rule attribute */
	ct_flow->pre_ct_attr = mlx5_alloc_flow_attr(ct_priv->ns_type);
	if (!ct_flow->pre_ct_attr) {
		err = -ENOMEM;
		goto err_alloc_pre;
	}

	ct_flow->post_ct_attr = mlx5_alloc_flow_attr(ct_priv->ns_type);
	if (!ct_flow->post_ct_attr) {
		err = -ENOMEM;
		goto err_alloc_post;
	}

	pre_ct_attr = ct_flow->pre_ct_attr;
	memcpy(pre_ct_attr, attr, attr_sz);
	memcpy(ct_flow->post_ct_attr, attr, attr_sz);

	/* Modify the original rule's action to fwd and modify, leave decap */
	pre_ct_attr->action = attr->action & MLX5_FLOW_CONTEXT_ACTION_DECAP;
	pre_ct_attr->action |= MLX5_FLOW_CONTEXT_ACTION_FWD_DEST |
			       MLX5_FLOW_CONTEXT_ACTION_MOD_HDR;

	/* Write chain miss tag for miss in ct table as we
	 * don't go though all prios of this chain as normal tc rules
	 * miss.
	 */
	err = mlx5_chains_get_chain_mapping(ct_priv->chains, attr->chain,
					    &chain_mapping);
	if (err) {
		ct_dbg("Failed to get chain register mapping for chain");
		goto err_get_chain;
	}
	ct_flow->chain_mapping = chain_mapping;

	err = mlx5e_tc_match_to_reg_set(priv->mdev, &pre_mod_acts, ct_priv->ns_type,
					CHAIN_TO_REG, chain_mapping);
	if (err) {
		ct_dbg("Failed to set chain register mapping");
		goto err_mapping;
	}

	err = mlx5e_tc_match_to_reg_set(priv->mdev, &pre_mod_acts, ct_priv->ns_type,
					FTEID_TO_REG, fte_id);
	if (err) {
		ct_dbg("Failed to set fte_id register mapping");
		goto err_mapping;
	}

	/* If original flow is decap, we do it before going into ct table
	 * so add a rewrite for the tunnel match_id.
	 */
	if ((pre_ct_attr->action & MLX5_FLOW_CONTEXT_ACTION_DECAP) &&
	    attr->chain == 0) {
		u32 tun_id = mlx5e_tc_get_flow_tun_id(flow);

		err = mlx5e_tc_match_to_reg_set(priv->mdev, &pre_mod_acts,
						ct_priv->ns_type,
						TUNNEL_TO_REG,
						tun_id);
		if (err) {
			ct_dbg("Failed to set tunnel register mapping");
			goto err_mapping;
		}
	}

	mod_hdr = mlx5_modify_header_alloc(priv->mdev, ct_priv->ns_type,
					   pre_mod_acts.num_actions,
					   pre_mod_acts.actions);
	if (IS_ERR(mod_hdr)) {
		err = PTR_ERR(mod_hdr);
		ct_dbg("Failed to create pre ct mod hdr");
		goto err_mapping;
	}
	pre_ct_attr->modify_hdr = mod_hdr;

	/* Post ct rule matches on fte_id and executes original rule's
	 * tc rule action
	 */
	mlx5e_tc_match_to_reg_match(post_ct_spec, FTEID_TO_REG,
				    fte_id, MLX5_FTE_ID_MASK);

	/* Put post_ct rule on post_ct flow table */
	ct_flow->post_ct_attr->chain = 0;
	ct_flow->post_ct_attr->prio = 0;
	ct_flow->post_ct_attr->ft = ct_priv->post_ct;

	ct_flow->post_ct_attr->inner_match_level = MLX5_MATCH_NONE;
	ct_flow->post_ct_attr->outer_match_level = MLX5_MATCH_NONE;
	ct_flow->post_ct_attr->action &= ~(MLX5_FLOW_CONTEXT_ACTION_DECAP);
	rule = mlx5_tc_rule_insert(priv, post_ct_spec,
				   ct_flow->post_ct_attr);
	ct_flow->post_ct_rule = rule;
	if (IS_ERR(ct_flow->post_ct_rule)) {
		err = PTR_ERR(ct_flow->post_ct_rule);
		ct_dbg("Failed to add post ct rule");
		goto err_insert_post_ct;
	}

	/* Change original rule point to ct table */
	pre_ct_attr->dest_chain = 0;
	pre_ct_attr->dest_ft = nat ? ft->pre_ct_nat.ft : ft->pre_ct.ft;
	ct_flow->pre_ct_rule = mlx5_tc_rule_insert(priv, orig_spec,
						   pre_ct_attr);
	if (IS_ERR(ct_flow->pre_ct_rule)) {
		err = PTR_ERR(ct_flow->pre_ct_rule);
		ct_dbg("Failed to add pre ct rule");
		goto err_insert_orig;
	}

	attr->ct_attr.ct_flow = ct_flow;
	dealloc_mod_hdr_actions(&pre_mod_acts);
	kfree(post_ct_spec);

	return rule;

err_insert_orig:
	mlx5_tc_rule_delete(priv, ct_flow->post_ct_rule,
			    ct_flow->post_ct_attr);
err_insert_post_ct:
	mlx5_modify_header_dealloc(priv->mdev, pre_ct_attr->modify_hdr);
err_mapping:
	dealloc_mod_hdr_actions(&pre_mod_acts);
	mlx5_chains_put_chain_mapping(ct_priv->chains, ct_flow->chain_mapping);
err_get_chain:
	kfree(ct_flow->post_ct_attr);
err_alloc_post:
	kfree(ct_flow->pre_ct_attr);
err_alloc_pre:
	idr_remove(&ct_priv->fte_ids, fte_id);
err_idr:
	mlx5_tc_ct_del_ft_cb(ct_priv, ft);
err_ft:
	kfree(post_ct_spec);
	kfree(ct_flow);
	netdev_warn(priv->netdev, "Failed to offload ct flow, err %d\n", err);
	return ERR_PTR(err);
}

static struct mlx5_flow_handle *
__mlx5_tc_ct_flow_offload_clear(struct mlx5_tc_ct_priv *ct_priv,
				struct mlx5_flow_spec *orig_spec,
				struct mlx5_flow_attr *attr,
				struct mlx5e_tc_mod_hdr_acts *mod_acts)
{
	struct mlx5e_priv *priv = netdev_priv(ct_priv->netdev);
	u32 attr_sz = ns_to_attr_sz(ct_priv->ns_type);
	struct mlx5_flow_attr *pre_ct_attr;
	struct mlx5_modify_hdr *mod_hdr;
	struct mlx5_flow_handle *rule;
	struct mlx5_ct_flow *ct_flow;
	int err;

	ct_flow = kzalloc(sizeof(*ct_flow), GFP_KERNEL);
	if (!ct_flow)
		return ERR_PTR(-ENOMEM);

	/* Base esw attributes on original rule attribute */
	pre_ct_attr = mlx5_alloc_flow_attr(ct_priv->ns_type);
	if (!pre_ct_attr) {
		err = -ENOMEM;
		goto err_attr;
	}

	memcpy(pre_ct_attr, attr, attr_sz);

	err = mlx5_tc_ct_entry_set_registers(ct_priv, mod_acts, 0, 0, 0, 0);
	if (err) {
		ct_dbg("Failed to set register for ct clear");
		goto err_set_registers;
	}

	mod_hdr = mlx5_modify_header_alloc(priv->mdev, ct_priv->ns_type,
					   mod_acts->num_actions,
					   mod_acts->actions);
	if (IS_ERR(mod_hdr)) {
		err = PTR_ERR(mod_hdr);
		ct_dbg("Failed to add create ct clear mod hdr");
		goto err_set_registers;
	}

	pre_ct_attr->modify_hdr = mod_hdr;
	pre_ct_attr->action |= MLX5_FLOW_CONTEXT_ACTION_MOD_HDR;

	rule = mlx5_tc_rule_insert(priv, orig_spec, pre_ct_attr);
	if (IS_ERR(rule)) {
		err = PTR_ERR(rule);
		ct_dbg("Failed to add ct clear rule");
		goto err_insert;
	}

	attr->ct_attr.ct_flow = ct_flow;
	ct_flow->pre_ct_attr = pre_ct_attr;
	ct_flow->pre_ct_rule = rule;
	return rule;

err_insert:
	mlx5_modify_header_dealloc(priv->mdev, mod_hdr);
err_set_registers:
	netdev_warn(priv->netdev,
		    "Failed to offload ct clear flow, err %d\n", err);
	kfree(pre_ct_attr);
err_attr:
	kfree(ct_flow);

	return ERR_PTR(err);
}

struct mlx5_flow_handle *
mlx5_tc_ct_flow_offload(struct mlx5_tc_ct_priv *priv,
			struct mlx5e_tc_flow *flow,
			struct mlx5_flow_spec *spec,
			struct mlx5_flow_attr *attr,
			struct mlx5e_tc_mod_hdr_acts *mod_hdr_acts)
{
	bool clear_action = attr->ct_attr.ct_action & TCA_CT_ACT_CLEAR;
	struct mlx5_flow_handle *rule;

	if (!priv)
		return ERR_PTR(-EOPNOTSUPP);

	mutex_lock(&priv->control_lock);

	if (clear_action)
		rule = __mlx5_tc_ct_flow_offload_clear(priv, spec, attr, mod_hdr_acts);
	else
		rule = __mlx5_tc_ct_flow_offload(priv, flow, spec, attr);
	mutex_unlock(&priv->control_lock);

	return rule;
}

static void
__mlx5_tc_ct_delete_flow(struct mlx5_tc_ct_priv *ct_priv,
			 struct mlx5e_tc_flow *flow,
			 struct mlx5_ct_flow *ct_flow)
{
	struct mlx5_flow_attr *pre_ct_attr = ct_flow->pre_ct_attr;
	struct mlx5e_priv *priv = netdev_priv(ct_priv->netdev);

	mlx5_tc_rule_delete(priv, ct_flow->pre_ct_rule,
			    pre_ct_attr);
	mlx5_modify_header_dealloc(priv->mdev, pre_ct_attr->modify_hdr);

	if (ct_flow->post_ct_rule) {
		mlx5_tc_rule_delete(priv, ct_flow->post_ct_rule,
				    ct_flow->post_ct_attr);
		mlx5_chains_put_chain_mapping(ct_priv->chains, ct_flow->chain_mapping);
		idr_remove(&ct_priv->fte_ids, ct_flow->fte_id);
		mlx5_tc_ct_del_ft_cb(ct_priv, ct_flow->ft);
	}

	kfree(ct_flow->pre_ct_attr);
	kfree(ct_flow->post_ct_attr);
	kfree(ct_flow);
}

void
mlx5_tc_ct_delete_flow(struct mlx5_tc_ct_priv *priv,
		       struct mlx5e_tc_flow *flow,
		       struct mlx5_flow_attr *attr)
{
	struct mlx5_ct_flow *ct_flow = attr->ct_attr.ct_flow;

	/* We are called on error to clean up stuff from parsing
	 * but we don't have anything for now
	 */
	if (!ct_flow)
		return;

	mutex_lock(&priv->control_lock);
	__mlx5_tc_ct_delete_flow(priv, flow, ct_flow);
	mutex_unlock(&priv->control_lock);
}

static int
mlx5_tc_ct_init_check_esw_support(struct mlx5_eswitch *esw,
				  const char **err_msg)
{
	if (!MLX5_CAP_ESW_FLOWTABLE_FDB(esw->dev, ignore_flow_level)) {
		*err_msg = "firmware level support is missing";
		return -EOPNOTSUPP;
	}

	if (!mlx5_eswitch_vlan_actions_supported(esw->dev, 1)) {
		/* vlan workaround should be avoided for multi chain rules.
		 * This is just a sanity check as pop vlan action should
		 * be supported by any FW that supports ignore_flow_level
		 */

		*err_msg = "firmware vlan actions support is missing";
		return -EOPNOTSUPP;
	}

	if (!MLX5_CAP_ESW_FLOWTABLE(esw->dev,
				    fdb_modify_header_fwd_to_table)) {
		/* CT always writes to registers which are mod header actions.
		 * Therefore, mod header and goto is required
		 */

		*err_msg = "firmware fwd and modify support is missing";
		return -EOPNOTSUPP;
	}

	if (!mlx5_eswitch_reg_c1_loopback_enabled(esw)) {
		*err_msg = "register loopback isn't supported";
		return -EOPNOTSUPP;
	}

	return 0;
}

static int
mlx5_tc_ct_init_check_nic_support(struct mlx5e_priv *priv,
				  const char **err_msg)
{
	if (!MLX5_CAP_FLOWTABLE_NIC_RX(priv->mdev, ignore_flow_level)) {
		*err_msg = "firmware level support is missing";
		return -EOPNOTSUPP;
	}

	return 0;
}

static int
mlx5_tc_ct_init_check_support(struct mlx5e_priv *priv,
			      enum mlx5_flow_namespace_type ns_type,
			      const char **err_msg)
{
	struct mlx5_eswitch *esw = priv->mdev->priv.eswitch;

#if !IS_ENABLED(CONFIG_NET_TC_SKB_EXT)
	/* cannot restore chain ID on HW miss */

	*err_msg = "tc skb extension missing";
	return -EOPNOTSUPP;
#endif
	if (ns_type == MLX5_FLOW_NAMESPACE_FDB)
		return mlx5_tc_ct_init_check_esw_support(esw, err_msg);
	else
		return mlx5_tc_ct_init_check_nic_support(priv, err_msg);
}

#define INIT_ERR_PREFIX "tc ct offload init failed"

struct mlx5_tc_ct_priv *
mlx5_tc_ct_init(struct mlx5e_priv *priv, struct mlx5_fs_chains *chains,
		struct mod_hdr_tbl *mod_hdr,
		enum mlx5_flow_namespace_type ns_type)
{
	struct mlx5_tc_ct_priv *ct_priv;
	struct mlx5_core_dev *dev;
	const char *msg;
	int err;

	dev = priv->mdev;
	err = mlx5_tc_ct_init_check_support(priv, ns_type, &msg);
	if (err) {
		mlx5_core_warn(dev,
			       "tc ct offload not supported, %s\n",
			       msg);
		goto err_support;
	}

	ct_priv = kzalloc(sizeof(*ct_priv), GFP_KERNEL);
	if (!ct_priv)
		goto err_alloc;

	ct_priv->zone_mapping = mapping_create(sizeof(u16), 0, true);
	if (IS_ERR(ct_priv->zone_mapping)) {
		err = PTR_ERR(ct_priv->zone_mapping);
		goto err_mapping_zone;
	}

	ct_priv->labels_mapping = mapping_create(sizeof(u32) * 4, 0, true);
	if (IS_ERR(ct_priv->labels_mapping)) {
		err = PTR_ERR(ct_priv->labels_mapping);
		goto err_mapping_labels;
	}

	spin_lock_init(&ct_priv->ht_lock);
	ct_priv->ns_type = ns_type;
	ct_priv->chains = chains;
	ct_priv->netdev = priv->netdev;
	ct_priv->dev = priv->mdev;
	ct_priv->mod_hdr_tbl = mod_hdr;
	ct_priv->ct = mlx5_chains_create_global_table(chains);
	if (IS_ERR(ct_priv->ct)) {
		err = PTR_ERR(ct_priv->ct);
		mlx5_core_warn(dev,
			       "%s, failed to create ct table err: %d\n",
			       INIT_ERR_PREFIX, err);
		goto err_ct_tbl;
	}

	ct_priv->ct_nat = mlx5_chains_create_global_table(chains);
	if (IS_ERR(ct_priv->ct_nat)) {
		err = PTR_ERR(ct_priv->ct_nat);
		mlx5_core_warn(dev,
			       "%s, failed to create ct nat table err: %d\n",
			       INIT_ERR_PREFIX, err);
		goto err_ct_nat_tbl;
	}

	ct_priv->post_ct = mlx5_chains_create_global_table(chains);
	if (IS_ERR(ct_priv->post_ct)) {
		err = PTR_ERR(ct_priv->post_ct);
		mlx5_core_warn(dev,
			       "%s, failed to create post ct table err: %d\n",
			       INIT_ERR_PREFIX, err);
		goto err_post_ct_tbl;
	}

	idr_init(&ct_priv->fte_ids);
	mutex_init(&ct_priv->control_lock);
	rhashtable_init(&ct_priv->zone_ht, &zone_params);
	rhashtable_init(&ct_priv->ct_tuples_ht, &tuples_ht_params);
	rhashtable_init(&ct_priv->ct_tuples_nat_ht, &tuples_nat_ht_params);

	return ct_priv;

err_post_ct_tbl:
	mlx5_chains_destroy_global_table(chains, ct_priv->ct_nat);
err_ct_nat_tbl:
	mlx5_chains_destroy_global_table(chains, ct_priv->ct);
err_ct_tbl:
	mapping_destroy(ct_priv->labels_mapping);
err_mapping_labels:
	mapping_destroy(ct_priv->zone_mapping);
err_mapping_zone:
	kfree(ct_priv);
err_alloc:
err_support:

	return NULL;
}

void
mlx5_tc_ct_clean(struct mlx5_tc_ct_priv *ct_priv)
{
	struct mlx5_fs_chains *chains;

	if (!ct_priv)
		return;

	chains = ct_priv->chains;

	mlx5_chains_destroy_global_table(chains, ct_priv->post_ct);
	mlx5_chains_destroy_global_table(chains, ct_priv->ct_nat);
	mlx5_chains_destroy_global_table(chains, ct_priv->ct);
	mapping_destroy(ct_priv->zone_mapping);
	mapping_destroy(ct_priv->labels_mapping);

	rhashtable_destroy(&ct_priv->ct_tuples_ht);
	rhashtable_destroy(&ct_priv->ct_tuples_nat_ht);
	rhashtable_destroy(&ct_priv->zone_ht);
	mutex_destroy(&ct_priv->control_lock);
	idr_destroy(&ct_priv->fte_ids);
	kfree(ct_priv);
}

bool
mlx5e_tc_ct_restore_flow(struct mlx5_tc_ct_priv *ct_priv,
			 struct sk_buff *skb, u8 zone_restore_id)
{
	struct mlx5_ct_tuple tuple = {};
	struct mlx5_ct_entry *entry;
	u16 zone;

	if (!ct_priv || !zone_restore_id)
		return true;

	if (mapping_find(ct_priv->zone_mapping, zone_restore_id, &zone))
		return false;

	if (!mlx5_tc_ct_skb_to_tuple(skb, &tuple, zone))
		return false;

	spin_lock(&ct_priv->ht_lock);

	entry = mlx5_tc_ct_entry_get(ct_priv, &tuple);
	if (!entry) {
		spin_unlock(&ct_priv->ht_lock);
<<<<<<< HEAD
		return false;
	}

	if (IS_ERR(entry)) {
		spin_unlock(&ct_priv->ht_lock);
		return false;
	}
=======
		return false;
	}

	if (IS_ERR(entry)) {
		spin_unlock(&ct_priv->ht_lock);
		return false;
	}
>>>>>>> 7aef27f0
	spin_unlock(&ct_priv->ht_lock);

	tcf_ct_flow_table_restore_skb(skb, entry->restore_cookie);
	__mlx5_tc_ct_entry_put(entry);

	return true;
}<|MERGE_RESOLUTION|>--- conflicted
+++ resolved
@@ -1093,7 +1093,6 @@
 		spin_unlock_bh(&ct_priv->ht_lock);
 		return -ENOENT;
 	}
-<<<<<<< HEAD
 
 	if (!mlx5_tc_ct_entry_valid(entry) || !refcount_inc_not_zero(&entry->refcnt)) {
 		spin_unlock_bh(&ct_priv->ht_lock);
@@ -1102,16 +1101,6 @@
 
 	spin_unlock_bh(&ct_priv->ht_lock);
 
-=======
-
-	if (!mlx5_tc_ct_entry_valid(entry) || !refcount_inc_not_zero(&entry->refcnt)) {
-		spin_unlock_bh(&ct_priv->ht_lock);
-		return -EINVAL;
-	}
-
-	spin_unlock_bh(&ct_priv->ht_lock);
-
->>>>>>> 7aef27f0
 	mlx5_fc_query_cached(entry->counter->counter, &bytes, &packets, &lastuse);
 	flow_stats_update(&f->stats, bytes, packets, 0, lastuse,
 			  FLOW_ACTION_HW_STATS_DELAYED);
@@ -2195,7 +2184,6 @@
 	entry = mlx5_tc_ct_entry_get(ct_priv, &tuple);
 	if (!entry) {
 		spin_unlock(&ct_priv->ht_lock);
-<<<<<<< HEAD
 		return false;
 	}
 
@@ -2203,15 +2191,6 @@
 		spin_unlock(&ct_priv->ht_lock);
 		return false;
 	}
-=======
-		return false;
-	}
-
-	if (IS_ERR(entry)) {
-		spin_unlock(&ct_priv->ht_lock);
-		return false;
-	}
->>>>>>> 7aef27f0
 	spin_unlock(&ct_priv->ht_lock);
 
 	tcf_ct_flow_table_restore_skb(skb, entry->restore_cookie);
