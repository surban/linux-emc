/******************************************************************************
 *
 * Copyright(c) 2009-2012  Realtek Corporation.
 *
 * This program is free software; you can redistribute it and/or modify it
 * under the terms of version 2 of the GNU General Public License as
 * published by the Free Software Foundation.
 *
 * This program is distributed in the hope that it will be useful, but WITHOUT
 * ANY WARRANTY; without even the implied warranty of MERCHANTABILITY or
 * FITNESS FOR A PARTICULAR PURPOSE.  See the GNU General Public License for
 * more details.
 *
 * You should have received a copy of the GNU General Public License along with
 * this program; if not, write to the Free Software Foundation, Inc.,
 * 51 Franklin Street, Fifth Floor, Boston, MA 02110, USA
 *
 * The full GNU General Public License is included in this distribution in the
 * file called LICENSE.
 *
 * Contact Information:
 * wlanfae <wlanfae@realtek.com>
 * Realtek Corporation, No. 2, Innovation Road II, Hsinchu Science Park,
 * Hsinchu 300, Taiwan.
 *
 * Larry Finger <Larry.Finger@lwfinger.net>
 *
 *****************************************************************************/

#include "../wifi.h"
#include "../pci.h"
#include "../base.h"
#include "../stats.h"
#include "reg.h"
#include "def.h"
#include "phy.h"
#include "trx.h"
#include "led.h"

static u8 _rtl92ce_map_hwqueue_to_fwqueue(struct sk_buff *skb, u8 hw_queue)
{
	__le16 fc = rtl_get_fc(skb);

	if (unlikely(ieee80211_is_beacon(fc)))
		return QSLT_BEACON;
	if (ieee80211_is_mgmt(fc) || ieee80211_is_ctl(fc))
		return QSLT_MGNT;

	return skb->priority;
}

static u8 _rtl92c_query_rxpwrpercentage(char antpower)
{
	if ((antpower <= -100) || (antpower >= 20))
		return 0;
	else if (antpower >= 0)
		return 100;
	else
		return 100 + antpower;
}

static u8 _rtl92c_evm_db_to_percentage(char value)
{
	char ret_val;
	ret_val = value;

	if (ret_val >= 0)
		ret_val = 0;

	if (ret_val <= -33)
		ret_val = -33;

	ret_val = 0 - ret_val;
	ret_val *= 3;

	if (ret_val == 99)
		ret_val = 100;

	return ret_val;
}

static long _rtl92ce_signal_scale_mapping(struct ieee80211_hw *hw,
		long currsig)
{
	long retsig;

	if (currsig >= 61 && currsig <= 100)
		retsig = 90 + ((currsig - 60) / 4);
	else if (currsig >= 41 && currsig <= 60)
		retsig = 78 + ((currsig - 40) / 2);
	else if (currsig >= 31 && currsig <= 40)
		retsig = 66 + (currsig - 30);
	else if (currsig >= 21 && currsig <= 30)
		retsig = 54 + (currsig - 20);
	else if (currsig >= 5 && currsig <= 20)
		retsig = 42 + (((currsig - 5) * 2) / 3);
	else if (currsig == 4)
		retsig = 36;
	else if (currsig == 3)
		retsig = 27;
	else if (currsig == 2)
		retsig = 18;
	else if (currsig == 1)
		retsig = 9;
	else
		retsig = currsig;

	return retsig;
}

static void _rtl92ce_query_rxphystatus(struct ieee80211_hw *hw,
				       struct rtl_stats *pstats,
				       struct rx_desc_92c *pdesc,
				       struct rx_fwinfo_92c *p_drvinfo,
				       bool packet_match_bssid,
				       bool packet_toself,
				       bool packet_beacon)
{
	struct rtl_priv *rtlpriv = rtl_priv(hw);
	struct phy_sts_cck_8192s_t *cck_buf;
	struct rtl_ps_ctl *ppsc = rtl_psc(rtlpriv);
	s8 rx_pwr_all = 0, rx_pwr[4];
	u8 evm, pwdb_all, rf_rx_num = 0;
	u8 i, max_spatial_stream;
	u32 rssi, total_rssi = 0;
	bool is_cck_rate;

	is_cck_rate = RX_HAL_IS_CCK_RATE(pdesc);
	pstats->packet_matchbssid = packet_match_bssid;
	pstats->packet_toself = packet_toself;
	pstats->is_cck = is_cck_rate;
	pstats->packet_beacon = packet_beacon;
	pstats->rx_mimo_sig_qual[0] = -1;
	pstats->rx_mimo_sig_qual[1] = -1;

	if (is_cck_rate) {
		u8 report, cck_highpwr;
		cck_buf = (struct phy_sts_cck_8192s_t *)p_drvinfo;

		if (ppsc->rfpwr_state == ERFON)
			cck_highpwr = (u8) rtl_get_bbreg(hw,
						 RFPGA0_XA_HSSIPARAMETER2,
						 BIT(9));
		else
			cck_highpwr = false;

		if (!cck_highpwr) {
			u8 cck_agc_rpt = cck_buf->cck_agc_rpt;
			report = cck_buf->cck_agc_rpt & 0xc0;
			report = report >> 6;
			switch (report) {
			case 0x3:
				rx_pwr_all = -46 - (cck_agc_rpt & 0x3e);
				break;
			case 0x2:
				rx_pwr_all = -26 - (cck_agc_rpt & 0x3e);
				break;
			case 0x1:
				rx_pwr_all = -12 - (cck_agc_rpt & 0x3e);
				break;
			case 0x0:
				rx_pwr_all = 16 - (cck_agc_rpt & 0x3e);
				break;
			}
		} else {
			u8 cck_agc_rpt = cck_buf->cck_agc_rpt;
			report = p_drvinfo->cfosho[0] & 0x60;
			report = report >> 5;
			switch (report) {
			case 0x3:
				rx_pwr_all = -46 - ((cck_agc_rpt & 0x1f) << 1);
				break;
			case 0x2:
				rx_pwr_all = -26 - ((cck_agc_rpt & 0x1f) << 1);
				break;
			case 0x1:
				rx_pwr_all = -12 - ((cck_agc_rpt & 0x1f) << 1);
				break;
			case 0x0:
				rx_pwr_all = 16 - ((cck_agc_rpt & 0x1f) << 1);
				break;
			}
		}

		pwdb_all = rtl_query_rxpwrpercentage(rx_pwr_all);
		/* CCK gain is smaller than OFDM/MCS gain,
		 * so we add gain diff by experiences,
		 * the val is 6
		 */
		pwdb_all += 6;
		if (pwdb_all > 100)
			pwdb_all = 100;
		/* modify the offset to make the same
		 * gain index with OFDM.
		 */
		if (pwdb_all > 34 && pwdb_all <= 42)
			pwdb_all -= 2;
		else if (pwdb_all > 26 && pwdb_all <= 34)
			pwdb_all -= 6;
		else if (pwdb_all > 14 && pwdb_all <= 26)
			pwdb_all -= 8;
		else if (pwdb_all > 4 && pwdb_all <= 14)
			pwdb_all -= 4;

		pstats->rx_pwdb_all = pwdb_all;
		pstats->recvsignalpower = rx_pwr_all;

		/* (3) Get Signal Quality (EVM) */
		if (packet_match_bssid) {
			u8 sq;
			if (pstats->rx_pwdb_all > 40)
				sq = 100;
			else {
				sq = cck_buf->sq_rpt;
				if (sq > 64)
					sq = 0;
				else if (sq < 20)
					sq = 100;
				else
					sq = ((64 - sq) * 100) / 44;
			}

			pstats->signalquality = sq;
			pstats->rx_mimo_sig_qual[0] = sq;
			pstats->rx_mimo_sig_qual[1] = -1;
		}
	} else {
		rtlpriv->dm.rfpath_rxenable[0] =
		    rtlpriv->dm.rfpath_rxenable[1] = true;
		/* (1)Get RSSI for HT rate */
		for (i = RF90_PATH_A; i < RF90_PATH_MAX; i++) {
			/* we will judge RF RX path now. */
			if (rtlpriv->dm.rfpath_rxenable[i])
				rf_rx_num++;

			rx_pwr[i] =
			    ((p_drvinfo->gain_trsw[i] & 0x3f) * 2) - 110;
			/* Translate DBM to percentage. */
			rssi = _rtl92c_query_rxpwrpercentage(rx_pwr[i]);
			total_rssi += rssi;
			/* Get Rx snr value in DB */
			rtlpriv->stats.rx_snr_db[i] =
			    (long)(p_drvinfo->rxsnr[i] / 2);

			/* Record Signal Strength for next packet */
			if (packet_match_bssid)
				pstats->rx_mimo_signalstrength[i] = (u8) rssi;
		}

		/* (2)PWDB, Average PWDB cacluated by
		 * hardware (for rate adaptive)
		 */
		rx_pwr_all = ((p_drvinfo->pwdb_all >> 1) & 0x7f) - 110;
		pwdb_all = _rtl92c_query_rxpwrpercentage(rx_pwr_all);
		pstats->rx_pwdb_all = pwdb_all;
		pstats->rxpower = rx_pwr_all;
		pstats->recvsignalpower = rx_pwr_all;

		/* (3)EVM of HT rate */
		if (pstats->is_ht && pstats->rate >= DESC92_RATEMCS8 &&
		    pstats->rate <= DESC92_RATEMCS15)
			max_spatial_stream = 2;
		else
			max_spatial_stream = 1;

		for (i = 0; i < max_spatial_stream; i++) {
			evm = _rtl92c_evm_db_to_percentage(p_drvinfo->rxevm[i]);

			if (packet_match_bssid) {
				/* Fill value in RFD, Get the first
				 * spatial stream only
				 */
				if (i == 0)
					pstats->signalquality =
					    (u8) (evm & 0xff);
				pstats->rx_mimo_sig_qual[i] = (u8) (evm & 0xff);
			}
		}
	}

	/* UI BSS List signal strength(in percentage),
	 * make it good looking, from 0~100.
	 */
	if (is_cck_rate)
		pstats->signalstrength =
		    (u8) (_rtl92ce_signal_scale_mapping(hw, pwdb_all));
	else if (rf_rx_num != 0)
		pstats->signalstrength =
		    (u8) (_rtl92ce_signal_scale_mapping
			  (hw, total_rssi /= rf_rx_num));
}

static void _rtl92ce_translate_rx_signal_stuff(struct ieee80211_hw *hw,
					       struct sk_buff *skb,
					       struct rtl_stats *pstats,
					       struct rx_desc_92c *pdesc,
					       struct rx_fwinfo_92c *p_drvinfo)
{
	struct rtl_mac *mac = rtl_mac(rtl_priv(hw));
	struct rtl_efuse *rtlefuse = rtl_efuse(rtl_priv(hw));

	struct ieee80211_hdr *hdr;
	u8 *tmp_buf;
	u8 *praddr;
	__le16 fc;
	u16 type, c_fc;
	bool packet_matchbssid, packet_toself, packet_beacon = false;

	tmp_buf = skb->data + pstats->rx_drvinfo_size + pstats->rx_bufshift;

	hdr = (struct ieee80211_hdr *)tmp_buf;
	fc = hdr->frame_control;
	c_fc = le16_to_cpu(fc);
	type = WLAN_FC_GET_TYPE(fc);
	praddr = hdr->addr1;

	packet_matchbssid =
	    ((IEEE80211_FTYPE_CTL != type) &&
	     ether_addr_equal(mac->bssid,
			      (c_fc & IEEE80211_FCTL_TODS) ? hdr->addr1 :
			      (c_fc & IEEE80211_FCTL_FROMDS) ? hdr->addr2 :
			      hdr->addr3) &&
	     (!pstats->hwerror) && (!pstats->crc) && (!pstats->icv));

	packet_toself = packet_matchbssid &&
	     ether_addr_equal(praddr, rtlefuse->dev_addr);

	if (ieee80211_is_beacon(fc))
		packet_beacon = true;

	_rtl92ce_query_rxphystatus(hw, pstats, pdesc, p_drvinfo,
				   packet_matchbssid, packet_toself,
				   packet_beacon);

	rtl_process_phyinfo(hw, tmp_buf, pstats);
}

bool rtl92ce_rx_query_desc(struct ieee80211_hw *hw,
			   struct rtl_stats *stats,
			   struct ieee80211_rx_status *rx_status,
			   u8 *p_desc, struct sk_buff *skb)
{
	struct rx_fwinfo_92c *p_drvinfo;
	struct rx_desc_92c *pdesc = (struct rx_desc_92c *)p_desc;
	struct ieee80211_hdr *hdr;
	u32 phystatus = GET_RX_DESC_PHYST(pdesc);
	stats->length = (u16) GET_RX_DESC_PKT_LEN(pdesc);
	stats->rx_drvinfo_size = (u8) GET_RX_DESC_DRV_INFO_SIZE(pdesc) *
	    RX_DRV_INFO_SIZE_UNIT;
	stats->rx_bufshift = (u8) (GET_RX_DESC_SHIFT(pdesc) & 0x03);
	stats->icv = (u16) GET_RX_DESC_ICV(pdesc);
	stats->crc = (u16) GET_RX_DESC_CRC32(pdesc);
	stats->hwerror = (stats->crc | stats->icv);
	stats->decrypted = !GET_RX_DESC_SWDEC(pdesc);
	stats->rate = (u8) GET_RX_DESC_RXMCS(pdesc);
	stats->shortpreamble = (u16) GET_RX_DESC_SPLCP(pdesc);
	stats->isampdu = (bool) (GET_RX_DESC_PAGGR(pdesc) == 1);
	stats->isfirst_ampdu = (bool) ((GET_RX_DESC_PAGGR(pdesc) == 1)
				   && (GET_RX_DESC_FAGGR(pdesc) == 1));
	stats->timestamp_low = GET_RX_DESC_TSFL(pdesc);
	stats->rx_is40Mhzpacket = (bool) GET_RX_DESC_BW(pdesc);
	stats->is_ht = (bool)GET_RX_DESC_RXHT(pdesc);
<<<<<<< HEAD

	stats->is_cck = RX_HAL_IS_CCK_RATE(pdesc);
=======
>>>>>>> b006ed54

	stats->is_cck = RX_HAL_IS_CCK_RATE(pdesc);

<<<<<<< HEAD
	hdr = (struct ieee80211_hdr *)(skb->data + stats->rx_drvinfo_size
			+ stats->rx_bufshift);

=======
	rx_status->freq = hw->conf.chandef.chan->center_freq;
	rx_status->band = hw->conf.chandef.chan->band;

	hdr = (struct ieee80211_hdr *)(skb->data + stats->rx_drvinfo_size
			+ stats->rx_bufshift);

>>>>>>> b006ed54
	if (stats->crc)
		rx_status->flag |= RX_FLAG_FAILED_FCS_CRC;

	if (stats->rx_is40Mhzpacket)
		rx_status->flag |= RX_FLAG_40MHZ;

	if (stats->is_ht)
		rx_status->flag |= RX_FLAG_HT;

	rx_status->flag |= RX_FLAG_MACTIME_START;

	/* hw will set stats->decrypted true, if it finds the
	 * frame is open data frame or mgmt frame.
	 * So hw will not decryption robust managment frame
	 * for IEEE80211w but still set status->decrypted
	 * true, so here we should set it back to undecrypted
	 * for IEEE80211w frame, and mac80211 sw will help
	 * to decrypt it
	 */
	if (stats->decrypted) {
		if (!hdr) {
			/* In testing, hdr was NULL here */
			return false;
		}
		if ((ieee80211_is_robust_mgmt_frame(hdr)) &&
		    (ieee80211_has_protected(hdr->frame_control)))
			rx_status->flag &= ~RX_FLAG_DECRYPTED;
		else
			rx_status->flag |= RX_FLAG_DECRYPTED;
	}
	/* rate_idx: index of data rate into band's
	 * supported rates or MCS index if HT rates
	 * are use (RX_FLAG_HT)
	 * Notice: this is diff with windows define
	 */
	rx_status->rate_idx = rtlwifi_rate_mapping(hw,
				stats->is_ht, stats->rate,
				stats->isfirst_ampdu);

	rx_status->mactime = stats->timestamp_low;
	if (phystatus) {
		p_drvinfo = (struct rx_fwinfo_92c *)(skb->data +
						     stats->rx_bufshift);

		_rtl92ce_translate_rx_signal_stuff(hw,
						   skb, stats, pdesc,
						   p_drvinfo);
	}

	/*rx_status->qual = stats->signal; */
	rx_status->signal = stats->recvsignalpower + 10;
	/*rx_status->noise = -stats->noise; */

	return true;
}

void rtl92ce_tx_fill_desc(struct ieee80211_hw *hw,
			  struct ieee80211_hdr *hdr, u8 *pdesc_tx,
			  struct ieee80211_tx_info *info,
			  struct ieee80211_sta *sta,
			  struct sk_buff *skb,
			  u8 hw_queue, struct rtl_tcb_desc *tcb_desc)
{
	struct rtl_priv *rtlpriv = rtl_priv(hw);
	struct rtl_mac *mac = rtl_mac(rtl_priv(hw));
	struct rtl_pci *rtlpci = rtl_pcidev(rtl_pcipriv(hw));
	struct rtl_ps_ctl *ppsc = rtl_psc(rtl_priv(hw));
	bool defaultadapter = true;
	u8 *pdesc = pdesc_tx;
	u16 seq_number;
	__le16 fc = hdr->frame_control;
	u8 fw_qsel = _rtl92ce_map_hwqueue_to_fwqueue(skb, hw_queue);
	bool firstseg = ((hdr->seq_ctrl &
			  cpu_to_le16(IEEE80211_SCTL_FRAG)) == 0);

	bool lastseg = ((hdr->frame_control &
			 cpu_to_le16(IEEE80211_FCTL_MOREFRAGS)) == 0);

	dma_addr_t mapping = pci_map_single(rtlpci->pdev,
					    skb->data, skb->len,
					    PCI_DMA_TODEVICE);

	u8 bw_40 = 0;

	if (pci_dma_mapping_error(rtlpci->pdev, mapping)) {
		RT_TRACE(rtlpriv, COMP_SEND, DBG_TRACE,
			 "DMA mapping error");
		return;
	}
	rcu_read_lock();
	sta = get_sta(hw, mac->vif, mac->bssid);
	if (mac->opmode == NL80211_IFTYPE_STATION) {
		bw_40 = mac->bw_40;
	} else if (mac->opmode == NL80211_IFTYPE_AP ||
		   mac->opmode == NL80211_IFTYPE_ADHOC ||
		   mac->opmode == NL80211_IFTYPE_MESH_POINT) {
		if (sta)
			bw_40 = sta->bandwidth >= IEEE80211_STA_RX_BW_40;
	}

	seq_number = (le16_to_cpu(hdr->seq_ctrl) & IEEE80211_SCTL_SEQ) >> 4;

	rtl_get_tcb_desc(hw, info, sta, skb, tcb_desc);

	CLEAR_PCI_TX_DESC_CONTENT(pdesc, sizeof(struct tx_desc_92c));

	if (ieee80211_is_nullfunc(fc) || ieee80211_is_ctl(fc)) {
		firstseg = true;
		lastseg = true;
	}
	if (firstseg) {
		SET_TX_DESC_OFFSET(pdesc, USB_HWDESC_HEADER_LEN);

		SET_TX_DESC_TX_RATE(pdesc, tcb_desc->hw_rate);

		if (tcb_desc->use_shortgi || tcb_desc->use_shortpreamble)
			SET_TX_DESC_DATA_SHORTGI(pdesc, 1);

		if (info->flags & IEEE80211_TX_CTL_AMPDU) {
			SET_TX_DESC_AGG_BREAK(pdesc, 1);
			SET_TX_DESC_MAX_AGG_NUM(pdesc, 0x14);
		}
		SET_TX_DESC_SEQ(pdesc, seq_number);

		SET_TX_DESC_RTS_ENABLE(pdesc, ((tcb_desc->rts_enable &&
						!tcb_desc->
						cts_enable) ? 1 : 0));
		SET_TX_DESC_HW_RTS_ENABLE(pdesc,
					  ((tcb_desc->rts_enable
					    || tcb_desc->cts_enable) ? 1 : 0));
		SET_TX_DESC_CTS2SELF(pdesc, ((tcb_desc->cts_enable) ? 1 : 0));
		SET_TX_DESC_RTS_STBC(pdesc, ((tcb_desc->rts_stbc) ? 1 : 0));

		SET_TX_DESC_RTS_RATE(pdesc, tcb_desc->rts_rate);
		SET_TX_DESC_RTS_BW(pdesc, 0);
		SET_TX_DESC_RTS_SC(pdesc, tcb_desc->rts_sc);
		SET_TX_DESC_RTS_SHORT(pdesc,
				      ((tcb_desc->rts_rate <= DESC92_RATE54M) ?
				       (tcb_desc->rts_use_shortpreamble ? 1 : 0)
				       : (tcb_desc->rts_use_shortgi ? 1 : 0)));

		if (bw_40) {
			if (tcb_desc->packet_bw) {
				SET_TX_DESC_DATA_BW(pdesc, 1);
				SET_TX_DESC_TX_SUB_CARRIER(pdesc, 3);
			} else {
				SET_TX_DESC_DATA_BW(pdesc, 0);
				SET_TX_DESC_TX_SUB_CARRIER(pdesc,
						 mac->cur_40_prime_sc);
			}
		} else {
			SET_TX_DESC_DATA_BW(pdesc, 0);
			SET_TX_DESC_TX_SUB_CARRIER(pdesc, 0);
		}

		SET_TX_DESC_LINIP(pdesc, 0);
		SET_TX_DESC_PKT_SIZE(pdesc, (u16) skb->len);

		if (sta) {
			u8 ampdu_density = sta->ht_cap.ampdu_density;
			SET_TX_DESC_AMPDU_DENSITY(pdesc, ampdu_density);
		}

		if (info->control.hw_key) {
			struct ieee80211_key_conf *keyconf =
			    info->control.hw_key;

			switch (keyconf->cipher) {
			case WLAN_CIPHER_SUITE_WEP40:
			case WLAN_CIPHER_SUITE_WEP104:
			case WLAN_CIPHER_SUITE_TKIP:
				SET_TX_DESC_SEC_TYPE(pdesc, 0x1);
				break;
			case WLAN_CIPHER_SUITE_CCMP:
				SET_TX_DESC_SEC_TYPE(pdesc, 0x3);
				break;
			default:
				SET_TX_DESC_SEC_TYPE(pdesc, 0x0);
				break;

			}
		}

		SET_TX_DESC_PKT_ID(pdesc, 0);
		SET_TX_DESC_QUEUE_SEL(pdesc, fw_qsel);

		SET_TX_DESC_DATA_RATE_FB_LIMIT(pdesc, 0x1F);
		SET_TX_DESC_RTS_RATE_FB_LIMIT(pdesc, 0xF);
		SET_TX_DESC_DISABLE_FB(pdesc, 0);
		SET_TX_DESC_USE_RATE(pdesc, tcb_desc->use_driver_rate ? 1 : 0);

		if (ieee80211_is_data_qos(fc)) {
			if (mac->rdg_en) {
				RT_TRACE(rtlpriv, COMP_SEND, DBG_TRACE,
					 "Enable RDG function\n");
				SET_TX_DESC_RDG_ENABLE(pdesc, 1);
				SET_TX_DESC_HTC(pdesc, 1);
			}
		}
	}
	rcu_read_unlock();

	SET_TX_DESC_FIRST_SEG(pdesc, (firstseg ? 1 : 0));
	SET_TX_DESC_LAST_SEG(pdesc, (lastseg ? 1 : 0));

	SET_TX_DESC_TX_BUFFER_SIZE(pdesc, (u16) skb->len);

	SET_TX_DESC_TX_BUFFER_ADDRESS(pdesc, mapping);

	if (rtlpriv->dm.useramask) {
		SET_TX_DESC_RATE_ID(pdesc, tcb_desc->ratr_index);
		SET_TX_DESC_MACID(pdesc, tcb_desc->mac_id);
	} else {
		SET_TX_DESC_RATE_ID(pdesc, 0xC + tcb_desc->ratr_index);
		SET_TX_DESC_MACID(pdesc, tcb_desc->ratr_index);
	}

	if ((!ieee80211_is_data_qos(fc)) && ppsc->fwctrl_lps) {
		SET_TX_DESC_HWSEQ_EN(pdesc, 1);
		SET_TX_DESC_PKT_ID(pdesc, 8);

		if (!defaultadapter)
			SET_TX_DESC_QOS(pdesc, 1);
	}

	SET_TX_DESC_MORE_FRAG(pdesc, (lastseg ? 0 : 1));

	if (is_multicast_ether_addr(ieee80211_get_DA(hdr)) ||
	    is_broadcast_ether_addr(ieee80211_get_DA(hdr))) {
		SET_TX_DESC_BMC(pdesc, 1);
	}

	RT_TRACE(rtlpriv, COMP_SEND, DBG_TRACE, "\n");
}

void rtl92ce_tx_fill_cmddesc(struct ieee80211_hw *hw,
			     u8 *pdesc, bool firstseg,
			     bool lastseg, struct sk_buff *skb)
{
	struct rtl_priv *rtlpriv = rtl_priv(hw);
	struct rtl_pci *rtlpci = rtl_pcidev(rtl_pcipriv(hw));
	u8 fw_queue = QSLT_BEACON;

	dma_addr_t mapping = pci_map_single(rtlpci->pdev,
					    skb->data, skb->len,
					    PCI_DMA_TODEVICE);

	struct ieee80211_hdr *hdr = (struct ieee80211_hdr *)(skb->data);
	__le16 fc = hdr->frame_control;

	if (pci_dma_mapping_error(rtlpci->pdev, mapping)) {
		RT_TRACE(rtlpriv, COMP_SEND, DBG_TRACE,
			 "DMA mapping error");
		return;
	}
	CLEAR_PCI_TX_DESC_CONTENT(pdesc, TX_DESC_SIZE);

	if (firstseg)
		SET_TX_DESC_OFFSET(pdesc, USB_HWDESC_HEADER_LEN);

	SET_TX_DESC_TX_RATE(pdesc, DESC92_RATE1M);

	SET_TX_DESC_SEQ(pdesc, 0);

	SET_TX_DESC_LINIP(pdesc, 0);

	SET_TX_DESC_QUEUE_SEL(pdesc, fw_queue);

	SET_TX_DESC_FIRST_SEG(pdesc, 1);
	SET_TX_DESC_LAST_SEG(pdesc, 1);

	SET_TX_DESC_TX_BUFFER_SIZE(pdesc, (u16) (skb->len));

	SET_TX_DESC_TX_BUFFER_ADDRESS(pdesc, mapping);

	SET_TX_DESC_RATE_ID(pdesc, 7);
	SET_TX_DESC_MACID(pdesc, 0);

	SET_TX_DESC_OWN(pdesc, 1);

	SET_TX_DESC_PKT_SIZE(pdesc, (u16) (skb->len));

	SET_TX_DESC_FIRST_SEG(pdesc, 1);
	SET_TX_DESC_LAST_SEG(pdesc, 1);

	SET_TX_DESC_OFFSET(pdesc, 0x20);

	SET_TX_DESC_USE_RATE(pdesc, 1);

	if (!ieee80211_is_data_qos(fc)) {
		SET_TX_DESC_HWSEQ_EN(pdesc, 1);
		SET_TX_DESC_PKT_ID(pdesc, 8);
	}

	RT_PRINT_DATA(rtlpriv, COMP_CMD, DBG_LOUD,
		      "H2C Tx Cmd Content", pdesc, TX_DESC_SIZE);
}

void rtl92ce_set_desc(u8 *pdesc, bool istx, u8 desc_name, u8 *val)
{
	if (istx) {
		switch (desc_name) {
		case HW_DESC_OWN:
			wmb();
			SET_TX_DESC_OWN(pdesc, 1);
			break;
		case HW_DESC_TX_NEXTDESC_ADDR:
			SET_TX_DESC_NEXT_DESC_ADDRESS(pdesc, *(u32 *) val);
			break;
		default:
			RT_ASSERT(false, "ERR txdesc :%d not process\n",
				  desc_name);
			break;
		}
	} else {
		switch (desc_name) {
		case HW_DESC_RXOWN:
			wmb();
			SET_RX_DESC_OWN(pdesc, 1);
			break;
		case HW_DESC_RXBUFF_ADDR:
			SET_RX_DESC_BUFF_ADDR(pdesc, *(u32 *) val);
			break;
		case HW_DESC_RXPKT_LEN:
			SET_RX_DESC_PKT_LEN(pdesc, *(u32 *) val);
			break;
		case HW_DESC_RXERO:
			SET_RX_DESC_EOR(pdesc, 1);
			break;
		default:
			RT_ASSERT(false, "ERR rxdesc :%d not process\n",
				  desc_name);
			break;
		}
	}
}

u32 rtl92ce_get_desc(u8 *p_desc, bool istx, u8 desc_name)
{
	u32 ret = 0;

	if (istx) {
		switch (desc_name) {
		case HW_DESC_OWN:
			ret = GET_TX_DESC_OWN(p_desc);
			break;
		case HW_DESC_TXBUFF_ADDR:
			ret = GET_TX_DESC_TX_BUFFER_ADDRESS(p_desc);
			break;
		default:
			RT_ASSERT(false, "ERR txdesc :%d not process\n",
				  desc_name);
			break;
		}
	} else {
		struct rx_desc_92c *pdesc = (struct rx_desc_92c *)p_desc;
		switch (desc_name) {
		case HW_DESC_OWN:
			ret = GET_RX_DESC_OWN(pdesc);
			break;
		case HW_DESC_RXPKT_LEN:
			ret = GET_RX_DESC_PKT_LEN(pdesc);
			break;
		default:
			RT_ASSERT(false, "ERR rxdesc :%d not process\n",
				  desc_name);
			break;
		}
	}
	return ret;
}

void rtl92ce_tx_polling(struct ieee80211_hw *hw, u8 hw_queue)
{
	struct rtl_priv *rtlpriv = rtl_priv(hw);
	if (hw_queue == BEACON_QUEUE) {
		rtl_write_word(rtlpriv, REG_PCIE_CTRL_REG, BIT(4));
	} else {
		rtl_write_word(rtlpriv, REG_PCIE_CTRL_REG,
			       BIT(0) << (hw_queue));
	}
}
<|MERGE_RESOLUTION|>--- conflicted
+++ resolved
@@ -360,26 +360,15 @@
 	stats->timestamp_low = GET_RX_DESC_TSFL(pdesc);
 	stats->rx_is40Mhzpacket = (bool) GET_RX_DESC_BW(pdesc);
 	stats->is_ht = (bool)GET_RX_DESC_RXHT(pdesc);
-<<<<<<< HEAD
 
 	stats->is_cck = RX_HAL_IS_CCK_RATE(pdesc);
-=======
->>>>>>> b006ed54
-
-	stats->is_cck = RX_HAL_IS_CCK_RATE(pdesc);
-
-<<<<<<< HEAD
+
+	rx_status->freq = hw->conf.chandef.chan->center_freq;
+	rx_status->band = hw->conf.chandef.chan->band;
+
 	hdr = (struct ieee80211_hdr *)(skb->data + stats->rx_drvinfo_size
 			+ stats->rx_bufshift);
 
-=======
-	rx_status->freq = hw->conf.chandef.chan->center_freq;
-	rx_status->band = hw->conf.chandef.chan->band;
-
-	hdr = (struct ieee80211_hdr *)(skb->data + stats->rx_drvinfo_size
-			+ stats->rx_bufshift);
-
->>>>>>> b006ed54
 	if (stats->crc)
 		rx_status->flag |= RX_FLAG_FAILED_FCS_CRC;
 
