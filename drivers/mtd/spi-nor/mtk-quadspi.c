/*
 * Copyright (c) 2015 MediaTek Inc.
 * Author: Bayi Cheng <bayi.cheng@mediatek.com>
 *
 * This program is free software; you can redistribute it and/or modify
 * it under the terms of the GNU General Public License version 2 as
 * published by the Free Software Foundation.
 *
 * This program is distributed in the hope that it will be useful,
 * but WITHOUT ANY WARRANTY; without even the implied warranty of
 * MERCHANTABILITY or FITNESS FOR A PARTICULAR PURPOSE.  See the
 * GNU General Public License for more details.
 */

#include <linux/clk.h>
#include <linux/delay.h>
#include <linux/device.h>
#include <linux/init.h>
#include <linux/io.h>
#include <linux/iopoll.h>
#include <linux/ioport.h>
#include <linux/math64.h>
#include <linux/module.h>
#include <linux/mutex.h>
#include <linux/of.h>
#include <linux/of_device.h>
#include <linux/platform_device.h>
#include <linux/slab.h>
#include <linux/mtd/mtd.h>
#include <linux/mtd/partitions.h>
#include <linux/mtd/spi-nor.h>

#define MTK_NOR_CMD_REG			0x00
#define MTK_NOR_CNT_REG			0x04
#define MTK_NOR_RDSR_REG		0x08
#define MTK_NOR_RDATA_REG		0x0c
#define MTK_NOR_RADR0_REG		0x10
#define MTK_NOR_RADR1_REG		0x14
#define MTK_NOR_RADR2_REG		0x18
#define MTK_NOR_WDATA_REG		0x1c
#define MTK_NOR_PRGDATA0_REG		0x20
#define MTK_NOR_PRGDATA1_REG		0x24
#define MTK_NOR_PRGDATA2_REG		0x28
#define MTK_NOR_PRGDATA3_REG		0x2c
#define MTK_NOR_PRGDATA4_REG		0x30
#define MTK_NOR_PRGDATA5_REG		0x34
#define MTK_NOR_SHREG0_REG		0x38
#define MTK_NOR_SHREG1_REG		0x3c
#define MTK_NOR_SHREG2_REG		0x40
#define MTK_NOR_SHREG3_REG		0x44
#define MTK_NOR_SHREG4_REG		0x48
#define MTK_NOR_SHREG5_REG		0x4c
#define MTK_NOR_SHREG6_REG		0x50
#define MTK_NOR_SHREG7_REG		0x54
#define MTK_NOR_SHREG8_REG		0x58
#define MTK_NOR_SHREG9_REG		0x5c
#define MTK_NOR_CFG1_REG		0x60
#define MTK_NOR_CFG2_REG		0x64
#define MTK_NOR_CFG3_REG		0x68
#define MTK_NOR_STATUS0_REG		0x70
#define MTK_NOR_STATUS1_REG		0x74
#define MTK_NOR_STATUS2_REG		0x78
#define MTK_NOR_STATUS3_REG		0x7c
#define MTK_NOR_FLHCFG_REG		0x84
#define MTK_NOR_TIME_REG		0x94
#define MTK_NOR_PP_DATA_REG		0x98
#define MTK_NOR_PREBUF_STUS_REG		0x9c
#define MTK_NOR_DELSEL0_REG		0xa0
#define MTK_NOR_DELSEL1_REG		0xa4
#define MTK_NOR_INTRSTUS_REG		0xa8
#define MTK_NOR_INTREN_REG		0xac
#define MTK_NOR_CHKSUM_CTL_REG		0xb8
#define MTK_NOR_CHKSUM_REG		0xbc
#define MTK_NOR_CMD2_REG		0xc0
#define MTK_NOR_WRPROT_REG		0xc4
#define MTK_NOR_RADR3_REG		0xc8
#define MTK_NOR_DUAL_REG		0xcc
#define MTK_NOR_DELSEL2_REG		0xd0
#define MTK_NOR_DELSEL3_REG		0xd4
#define MTK_NOR_DELSEL4_REG		0xd8

/* commands for mtk nor controller */
#define MTK_NOR_READ_CMD		0x0
#define MTK_NOR_RDSR_CMD		0x2
#define MTK_NOR_PRG_CMD			0x4
#define MTK_NOR_WR_CMD			0x10
#define MTK_NOR_PIO_WR_CMD		0x90
#define MTK_NOR_WRSR_CMD		0x20
#define MTK_NOR_PIO_READ_CMD		0x81
#define MTK_NOR_WR_BUF_ENABLE		0x1
#define MTK_NOR_WR_BUF_DISABLE		0x0
#define MTK_NOR_ENABLE_SF_CMD		0x30
#define MTK_NOR_DUAD_ADDR_EN		0x8
#define MTK_NOR_QUAD_READ_EN		0x4
#define MTK_NOR_DUAL_ADDR_EN		0x2
#define MTK_NOR_DUAL_READ_EN		0x1
#define MTK_NOR_DUAL_DISABLE		0x0
#define MTK_NOR_FAST_READ		0x1

#define SFLASH_WRBUF_SIZE		128

/* Can shift up to 48 bits (6 bytes) of TX/RX */
#define MTK_NOR_MAX_RX_TX_SHIFT		6
/* can shift up to 56 bits (7 bytes) transfer by MTK_NOR_PRG_CMD */
#define MTK_NOR_MAX_SHIFT		7
/* nor controller 4-byte address mode enable bit */
#define MTK_NOR_4B_ADDR_EN		BIT(4)

/* Helpers for accessing the program data / shift data registers */
#define MTK_NOR_PRG_REG(n)		(MTK_NOR_PRGDATA0_REG + 4 * (n))
#define MTK_NOR_SHREG(n)		(MTK_NOR_SHREG0_REG + 4 * (n))

struct mtk_nor {
	struct spi_nor nor;
	struct device *dev;
	void __iomem *base;	/* nor flash base address */
	struct clk *spi_clk;
	struct clk *nor_clk;
};

static void mtk_nor_set_read_mode(struct mtk_nor *mtk_nor)
{
	struct spi_nor *nor = &mtk_nor->nor;

	switch (nor->read_proto) {
	case SNOR_PROTO_1_1_1:
		writeb(nor->read_opcode, mtk_nor->base +
		       MTK_NOR_PRGDATA3_REG);
		writeb(MTK_NOR_FAST_READ, mtk_nor->base +
		       MTK_NOR_CFG1_REG);
		break;
	case SNOR_PROTO_1_1_2:
		writeb(nor->read_opcode, mtk_nor->base +
		       MTK_NOR_PRGDATA3_REG);
		writeb(MTK_NOR_DUAL_READ_EN, mtk_nor->base +
		       MTK_NOR_DUAL_REG);
		break;
	case SNOR_PROTO_1_1_4:
		writeb(nor->read_opcode, mtk_nor->base +
		       MTK_NOR_PRGDATA4_REG);
		writeb(MTK_NOR_QUAD_READ_EN, mtk_nor->base +
		       MTK_NOR_DUAL_REG);
		break;
	default:
		writeb(MTK_NOR_DUAL_DISABLE, mtk_nor->base +
		       MTK_NOR_DUAL_REG);
		break;
	}
}

static int mtk_nor_execute_cmd(struct mtk_nor *mtk_nor, u8 cmdval)
{
	int reg;
	u8 val = cmdval & 0x1f;

	writeb(cmdval, mtk_nor->base + MTK_NOR_CMD_REG);
	return readl_poll_timeout(mtk_nor->base + MTK_NOR_CMD_REG, reg,
				  !(reg & val), 100, 10000);
}

static int mtk_nor_do_tx_rx(struct mtk_nor *mtk_nor, u8 op,
			    u8 *tx, int txlen, u8 *rx, int rxlen)
{
	int len = 1 + txlen + rxlen;
	int i, ret, idx;

	if (len > MTK_NOR_MAX_SHIFT)
		return -EINVAL;

	writeb(len * 8, mtk_nor->base + MTK_NOR_CNT_REG);

	/* start at PRGDATA5, go down to PRGDATA0 */
	idx = MTK_NOR_MAX_RX_TX_SHIFT - 1;

	/* opcode */
	writeb(op, mtk_nor->base + MTK_NOR_PRG_REG(idx));
	idx--;

	/* program TX data */
	for (i = 0; i < txlen; i++, idx--)
		writeb(tx[i], mtk_nor->base + MTK_NOR_PRG_REG(idx));

	/* clear out rest of TX registers */
	while (idx >= 0) {
		writeb(0, mtk_nor->base + MTK_NOR_PRG_REG(idx));
		idx--;
	}

	ret = mtk_nor_execute_cmd(mtk_nor, MTK_NOR_PRG_CMD);
	if (ret)
		return ret;

	/* restart at first RX byte */
	idx = rxlen - 1;

	/* read out RX data */
	for (i = 0; i < rxlen; i++, idx--)
		rx[i] = readb(mtk_nor->base + MTK_NOR_SHREG(idx));

	return 0;
}

/* Do a WRSR (Write Status Register) command */
static int mtk_nor_wr_sr(struct mtk_nor *mtk_nor, u8 sr)
{
	writeb(sr, mtk_nor->base + MTK_NOR_PRGDATA5_REG);
	writeb(8, mtk_nor->base + MTK_NOR_CNT_REG);
	return mtk_nor_execute_cmd(mtk_nor, MTK_NOR_WRSR_CMD);
}

static int mtk_nor_write_buffer_enable(struct mtk_nor *mtk_nor)
{
	u8 reg;

	/* the bit0 of MTK_NOR_CFG2_REG is pre-fetch buffer
	 * 0: pre-fetch buffer use for read
	 * 1: pre-fetch buffer use for page program
	 */
	writel(MTK_NOR_WR_BUF_ENABLE, mtk_nor->base + MTK_NOR_CFG2_REG);
	return readb_poll_timeout(mtk_nor->base + MTK_NOR_CFG2_REG, reg,
				  0x01 == (reg & 0x01), 100, 10000);
}

static int mtk_nor_write_buffer_disable(struct mtk_nor *mtk_nor)
{
	u8 reg;

	writel(MTK_NOR_WR_BUF_DISABLE, mtk_nor->base + MTK_NOR_CFG2_REG);
	return readb_poll_timeout(mtk_nor->base + MTK_NOR_CFG2_REG, reg,
				  MTK_NOR_WR_BUF_DISABLE == (reg & 0x1), 100,
				  10000);
}

static void mtk_nor_set_addr_width(struct mtk_nor *mtk_nor)
{
	u8 val;
	struct spi_nor *nor = &mtk_nor->nor;

	val = readb(mtk_nor->base + MTK_NOR_DUAL_REG);

	switch (nor->addr_width) {
	case 3:
		val &= ~MTK_NOR_4B_ADDR_EN;
		break;
	case 4:
		val |= MTK_NOR_4B_ADDR_EN;
		break;
	default:
		dev_warn(mtk_nor->dev, "Unexpected address width %u.\n",
			 nor->addr_width);
		break;
	}

	writeb(val, mtk_nor->base + MTK_NOR_DUAL_REG);
}

static void mtk_nor_set_addr(struct mtk_nor *mtk_nor, u32 addr)
{
	int i;

	mtk_nor_set_addr_width(mtk_nor);

	for (i = 0; i < 3; i++) {
		writeb(addr & 0xff, mtk_nor->base + MTK_NOR_RADR0_REG + i * 4);
		addr >>= 8;
	}
	/* Last register is non-contiguous */
	writeb(addr & 0xff, mtk_nor->base + MTK_NOR_RADR3_REG);
}

static ssize_t mtk_nor_read(struct spi_nor *nor, loff_t from, size_t length,
			    u_char *buffer)
{
	int i, ret;
	int addr = (int)from;
	u8 *buf = (u8 *)buffer;
	struct mtk_nor *mtk_nor = nor->priv;

	/* set mode for fast read mode ,dual mode or quad mode */
	mtk_nor_set_read_mode(mtk_nor);
	mtk_nor_set_addr(mtk_nor, addr);

	for (i = 0; i < length; i++) {
		ret = mtk_nor_execute_cmd(mtk_nor, MTK_NOR_PIO_READ_CMD);
		if (ret < 0)
			return ret;
		buf[i] = readb(mtk_nor->base + MTK_NOR_RDATA_REG);
	}
	return length;
}

static int mtk_nor_write_single_byte(struct mtk_nor *mtk_nor,
				     int addr, int length, u8 *data)
{
	int i, ret;

	mtk_nor_set_addr(mtk_nor, addr);

	for (i = 0; i < length; i++) {
		writeb(*data++, mtk_nor->base + MTK_NOR_WDATA_REG);
		ret = mtk_nor_execute_cmd(mtk_nor, MTK_NOR_PIO_WR_CMD);
		if (ret < 0)
			return ret;
	}
	return 0;
}

static int mtk_nor_write_buffer(struct mtk_nor *mtk_nor, int addr,
				const u8 *buf)
{
	int i, bufidx, data;

	mtk_nor_set_addr(mtk_nor, addr);

	bufidx = 0;
	for (i = 0; i < SFLASH_WRBUF_SIZE; i += 4) {
		data = buf[bufidx + 3]<<24 | buf[bufidx + 2]<<16 |
		       buf[bufidx + 1]<<8 | buf[bufidx];
		bufidx += 4;
		writel(data, mtk_nor->base + MTK_NOR_PP_DATA_REG);
	}
	return mtk_nor_execute_cmd(mtk_nor, MTK_NOR_WR_CMD);
}

static ssize_t mtk_nor_write(struct spi_nor *nor, loff_t to, size_t len,
			     const u_char *buf)
{
	int ret;
	struct mtk_nor *mtk_nor = nor->priv;
	size_t i;

	ret = mtk_nor_write_buffer_enable(mtk_nor);
	if (ret < 0) {
		dev_warn(mtk_nor->dev, "write buffer enable failed!\n");
		return ret;
	}

	for (i = 0; i + SFLASH_WRBUF_SIZE <= len; i += SFLASH_WRBUF_SIZE) {
		ret = mtk_nor_write_buffer(mtk_nor, to, buf);
		if (ret < 0) {
			dev_err(mtk_nor->dev, "write buffer failed!\n");
			return ret;
		}
		to += SFLASH_WRBUF_SIZE;
		buf += SFLASH_WRBUF_SIZE;
	}
	ret = mtk_nor_write_buffer_disable(mtk_nor);
	if (ret < 0) {
		dev_warn(mtk_nor->dev, "write buffer disable failed!\n");
		return ret;
	}

	if (i < len) {
		ret = mtk_nor_write_single_byte(mtk_nor, to,
						(int)(len - i), (u8 *)buf);
		if (ret < 0) {
			dev_err(mtk_nor->dev, "write single byte failed!\n");
			return ret;
		}
	}

	return len;
}

static int mtk_nor_read_reg(struct spi_nor *nor, u8 opcode, u8 *buf, int len)
{
	int ret;
	struct mtk_nor *mtk_nor = nor->priv;

	switch (opcode) {
	case SPINOR_OP_RDSR:
		ret = mtk_nor_execute_cmd(mtk_nor, MTK_NOR_RDSR_CMD);
		if (ret < 0)
			return ret;
		if (len == 1)
			*buf = readb(mtk_nor->base + MTK_NOR_RDSR_REG);
		else
			dev_err(mtk_nor->dev, "len should be 1 for read status!\n");
		break;
	default:
		ret = mtk_nor_do_tx_rx(mtk_nor, opcode, NULL, 0, buf, len);
		break;
	}
	return ret;
}

static int mtk_nor_write_reg(struct spi_nor *nor, u8 opcode, u8 *buf,
			     int len)
{
	int ret;
	struct mtk_nor *mtk_nor = nor->priv;

	switch (opcode) {
	case SPINOR_OP_WRSR:
		/* We only handle 1 byte */
		ret = mtk_nor_wr_sr(mtk_nor, *buf);
		break;
	default:
		ret = mtk_nor_do_tx_rx(mtk_nor, opcode, buf, len, NULL, 0);
		if (ret)
			dev_warn(mtk_nor->dev, "write reg failure!\n");
		break;
	}
	return ret;
}

<<<<<<< HEAD
static void mt8173_nor_disable_clk(struct mt8173_nor *mt8173_nor)
{
	clk_disable_unprepare(mt8173_nor->spi_clk);
	clk_disable_unprepare(mt8173_nor->nor_clk);
}

static int mt8173_nor_enable_clk(struct mt8173_nor *mt8173_nor)
{
	int ret;

	ret = clk_prepare_enable(mt8173_nor->spi_clk);
	if (ret)
		return ret;

	ret = clk_prepare_enable(mt8173_nor->nor_clk);
	if (ret) {
		clk_disable_unprepare(mt8173_nor->spi_clk);
=======
static void mtk_nor_disable_clk(struct mtk_nor *mtk_nor)
{
	clk_disable_unprepare(mtk_nor->spi_clk);
	clk_disable_unprepare(mtk_nor->nor_clk);
}

static int mtk_nor_enable_clk(struct mtk_nor *mtk_nor)
{
	int ret;

	ret = clk_prepare_enable(mtk_nor->spi_clk);
	if (ret)
		return ret;

	ret = clk_prepare_enable(mtk_nor->nor_clk);
	if (ret) {
		clk_disable_unprepare(mtk_nor->spi_clk);
>>>>>>> 5fa4ec9c
		return ret;
	}

	return 0;
}

<<<<<<< HEAD
static int mtk_nor_init(struct mt8173_nor *mt8173_nor,
=======
static int mtk_nor_init(struct mtk_nor *mtk_nor,
>>>>>>> 5fa4ec9c
			struct device_node *flash_node)
{
	const struct spi_nor_hwcaps hwcaps = {
		.mask = SNOR_HWCAPS_READ_FAST |
			SNOR_HWCAPS_READ_1_1_2 |
			SNOR_HWCAPS_PP,
	};
	int ret;
	struct spi_nor *nor;

	/* initialize controller to accept commands */
	writel(MTK_NOR_ENABLE_SF_CMD, mtk_nor->base + MTK_NOR_WRPROT_REG);

	nor = &mtk_nor->nor;
	nor->dev = mtk_nor->dev;
	nor->priv = mtk_nor;
	spi_nor_set_flash_node(nor, flash_node);

	/* fill the hooks to spi nor */
	nor->read = mtk_nor_read;
	nor->read_reg = mtk_nor_read_reg;
	nor->write = mtk_nor_write;
	nor->write_reg = mtk_nor_write_reg;
	nor->mtd.name = "mtk_nor";
	/* initialized with NULL */
	ret = spi_nor_scan(nor, NULL, &hwcaps);
	if (ret)
		return ret;

	return mtd_device_register(&nor->mtd, NULL, 0);
}

static int mtk_nor_drv_probe(struct platform_device *pdev)
{
	struct device_node *flash_np;
	struct resource *res;
	int ret;
	struct mtk_nor *mtk_nor;

	if (!pdev->dev.of_node) {
		dev_err(&pdev->dev, "No DT found\n");
		return -EINVAL;
	}

	mtk_nor = devm_kzalloc(&pdev->dev, sizeof(*mtk_nor), GFP_KERNEL);
	if (!mtk_nor)
		return -ENOMEM;
	platform_set_drvdata(pdev, mtk_nor);

	res = platform_get_resource(pdev, IORESOURCE_MEM, 0);
	mtk_nor->base = devm_ioremap_resource(&pdev->dev, res);
	if (IS_ERR(mtk_nor->base))
		return PTR_ERR(mtk_nor->base);

	mtk_nor->spi_clk = devm_clk_get(&pdev->dev, "spi");
	if (IS_ERR(mtk_nor->spi_clk))
		return PTR_ERR(mtk_nor->spi_clk);

	mtk_nor->nor_clk = devm_clk_get(&pdev->dev, "sf");
	if (IS_ERR(mtk_nor->nor_clk))
		return PTR_ERR(mtk_nor->nor_clk);

	mtk_nor->dev = &pdev->dev;

<<<<<<< HEAD
	mt8173_nor->dev = &pdev->dev;

	ret = mt8173_nor_enable_clk(mt8173_nor);
=======
	ret = mtk_nor_enable_clk(mtk_nor);
>>>>>>> 5fa4ec9c
	if (ret)
		return ret;

	/* only support one attached flash */
	flash_np = of_get_next_available_child(pdev->dev.of_node, NULL);
	if (!flash_np) {
		dev_err(&pdev->dev, "no SPI flash device to configure\n");
		ret = -ENODEV;
		goto nor_free;
	}
	ret = mtk_nor_init(mtk_nor, flash_np);

nor_free:
	if (ret)
<<<<<<< HEAD
		mt8173_nor_disable_clk(mt8173_nor);
=======
		mtk_nor_disable_clk(mtk_nor);
>>>>>>> 5fa4ec9c

	return ret;
}

static int mtk_nor_drv_remove(struct platform_device *pdev)
{
	struct mtk_nor *mtk_nor = platform_get_drvdata(pdev);

	mtk_nor_disable_clk(mtk_nor);

<<<<<<< HEAD
	mt8173_nor_disable_clk(mt8173_nor);

	return 0;
}

#ifdef CONFIG_PM_SLEEP
static int mtk_nor_suspend(struct device *dev)
{
	struct mt8173_nor *mt8173_nor = dev_get_drvdata(dev);

	mt8173_nor_disable_clk(mt8173_nor);

	return 0;
}

static int mtk_nor_resume(struct device *dev)
{
	struct mt8173_nor *mt8173_nor = dev_get_drvdata(dev);

	return mt8173_nor_enable_clk(mt8173_nor);
=======
	return 0;
}

#ifdef CONFIG_PM_SLEEP
static int mtk_nor_suspend(struct device *dev)
{
	struct mtk_nor *mtk_nor = dev_get_drvdata(dev);

	mtk_nor_disable_clk(mtk_nor);

	return 0;
}

static int mtk_nor_resume(struct device *dev)
{
	struct mtk_nor *mtk_nor = dev_get_drvdata(dev);

	return mtk_nor_enable_clk(mtk_nor);
>>>>>>> 5fa4ec9c
}

static const struct dev_pm_ops mtk_nor_dev_pm_ops = {
	.suspend = mtk_nor_suspend,
	.resume = mtk_nor_resume,
};

#define MTK_NOR_DEV_PM_OPS	(&mtk_nor_dev_pm_ops)
#else
#define MTK_NOR_DEV_PM_OPS	NULL
#endif

static const struct of_device_id mtk_nor_of_ids[] = {
	{ .compatible = "mediatek,mt8173-nor"},
	{ /* sentinel */ }
};
MODULE_DEVICE_TABLE(of, mtk_nor_of_ids);

static struct platform_driver mtk_nor_driver = {
	.probe = mtk_nor_drv_probe,
	.remove = mtk_nor_drv_remove,
	.driver = {
		.name = "mtk-nor",
		.pm = MTK_NOR_DEV_PM_OPS,
		.of_match_table = mtk_nor_of_ids,
	},
};

module_platform_driver(mtk_nor_driver);
MODULE_LICENSE("GPL v2");
MODULE_DESCRIPTION("MediaTek SPI NOR Flash Driver");<|MERGE_RESOLUTION|>--- conflicted
+++ resolved
@@ -404,25 +404,6 @@
 	return ret;
 }
 
-<<<<<<< HEAD
-static void mt8173_nor_disable_clk(struct mt8173_nor *mt8173_nor)
-{
-	clk_disable_unprepare(mt8173_nor->spi_clk);
-	clk_disable_unprepare(mt8173_nor->nor_clk);
-}
-
-static int mt8173_nor_enable_clk(struct mt8173_nor *mt8173_nor)
-{
-	int ret;
-
-	ret = clk_prepare_enable(mt8173_nor->spi_clk);
-	if (ret)
-		return ret;
-
-	ret = clk_prepare_enable(mt8173_nor->nor_clk);
-	if (ret) {
-		clk_disable_unprepare(mt8173_nor->spi_clk);
-=======
 static void mtk_nor_disable_clk(struct mtk_nor *mtk_nor)
 {
 	clk_disable_unprepare(mtk_nor->spi_clk);
@@ -440,18 +421,13 @@
 	ret = clk_prepare_enable(mtk_nor->nor_clk);
 	if (ret) {
 		clk_disable_unprepare(mtk_nor->spi_clk);
->>>>>>> 5fa4ec9c
 		return ret;
 	}
 
 	return 0;
 }
 
-<<<<<<< HEAD
-static int mtk_nor_init(struct mt8173_nor *mt8173_nor,
-=======
 static int mtk_nor_init(struct mtk_nor *mtk_nor,
->>>>>>> 5fa4ec9c
 			struct device_node *flash_node)
 {
 	const struct spi_nor_hwcaps hwcaps = {
@@ -516,13 +492,7 @@
 
 	mtk_nor->dev = &pdev->dev;
 
-<<<<<<< HEAD
-	mt8173_nor->dev = &pdev->dev;
-
-	ret = mt8173_nor_enable_clk(mt8173_nor);
-=======
 	ret = mtk_nor_enable_clk(mtk_nor);
->>>>>>> 5fa4ec9c
 	if (ret)
 		return ret;
 
@@ -537,11 +507,7 @@
 
 nor_free:
 	if (ret)
-<<<<<<< HEAD
-		mt8173_nor_disable_clk(mt8173_nor);
-=======
 		mtk_nor_disable_clk(mtk_nor);
->>>>>>> 5fa4ec9c
 
 	return ret;
 }
@@ -551,9 +517,6 @@
 	struct mtk_nor *mtk_nor = platform_get_drvdata(pdev);
 
 	mtk_nor_disable_clk(mtk_nor);
-
-<<<<<<< HEAD
-	mt8173_nor_disable_clk(mt8173_nor);
 
 	return 0;
 }
@@ -561,38 +524,18 @@
 #ifdef CONFIG_PM_SLEEP
 static int mtk_nor_suspend(struct device *dev)
 {
-	struct mt8173_nor *mt8173_nor = dev_get_drvdata(dev);
-
-	mt8173_nor_disable_clk(mt8173_nor);
+	struct mtk_nor *mtk_nor = dev_get_drvdata(dev);
+
+	mtk_nor_disable_clk(mtk_nor);
 
 	return 0;
 }
 
 static int mtk_nor_resume(struct device *dev)
 {
-	struct mt8173_nor *mt8173_nor = dev_get_drvdata(dev);
-
-	return mt8173_nor_enable_clk(mt8173_nor);
-=======
-	return 0;
-}
-
-#ifdef CONFIG_PM_SLEEP
-static int mtk_nor_suspend(struct device *dev)
-{
 	struct mtk_nor *mtk_nor = dev_get_drvdata(dev);
 
-	mtk_nor_disable_clk(mtk_nor);
-
-	return 0;
-}
-
-static int mtk_nor_resume(struct device *dev)
-{
-	struct mtk_nor *mtk_nor = dev_get_drvdata(dev);
-
 	return mtk_nor_enable_clk(mtk_nor);
->>>>>>> 5fa4ec9c
 }
 
 static const struct dev_pm_ops mtk_nor_dev_pm_ops = {
