// SPDX-License-Identifier: GPL-2.0-or-later
/*
 *      uvc_v4l2.c  --  USB Video Class driver - V4L2 API
 *
 *      Copyright (C) 2005-2010
 *          Laurent Pinchart (laurent.pinchart@ideasonboard.com)
 */

#include <linux/compat.h>
#include <linux/kernel.h>
#include <linux/list.h>
#include <linux/module.h>
#include <linux/slab.h>
#include <linux/usb.h>
#include <linux/videodev2.h>
#include <linux/vmalloc.h>
#include <linux/mm.h>
#include <linux/wait.h>
#include <linux/atomic.h>

#include <media/v4l2-common.h>
#include <media/v4l2-ctrls.h>
#include <media/v4l2-event.h>
#include <media/v4l2-ioctl.h>

#include "uvcvideo.h"

/* ------------------------------------------------------------------------
 * UVC ioctls
 */
static int uvc_ioctl_ctrl_map(struct uvc_video_chain *chain,
	struct uvc_xu_control_mapping *xmap)
{
	struct uvc_control_mapping *map;
	unsigned int size;
	int ret;

	map = kzalloc(sizeof(*map), GFP_KERNEL);
	if (map == NULL)
		return -ENOMEM;

	map->id = xmap->id;
	/* Non standard control id. */
	if (v4l2_ctrl_get_name(map->id) == NULL) {
		map->name = kmemdup(xmap->name, sizeof(xmap->name),
				    GFP_KERNEL);
<<<<<<< HEAD
		if (!map->name)
			return -ENOMEM;
=======
		if (!map->name) {
			ret = -ENOMEM;
			goto free_map;
		}
>>>>>>> 754e0b0e
	}
	memcpy(map->entity, xmap->entity, sizeof(map->entity));
	map->selector = xmap->selector;
	map->size = xmap->size;
	map->offset = xmap->offset;
	map->v4l2_type = xmap->v4l2_type;
	map->data_type = xmap->data_type;

	switch (xmap->v4l2_type) {
	case V4L2_CTRL_TYPE_INTEGER:
	case V4L2_CTRL_TYPE_BOOLEAN:
	case V4L2_CTRL_TYPE_BUTTON:
		break;

	case V4L2_CTRL_TYPE_MENU:
		/* Prevent excessive memory consumption, as well as integer
		 * overflows.
		 */
		if (xmap->menu_count == 0 ||
		    xmap->menu_count > UVC_MAX_CONTROL_MENU_ENTRIES) {
			ret = -EINVAL;
			goto free_map;
		}

		size = xmap->menu_count * sizeof(*map->menu_info);
		map->menu_info = memdup_user(xmap->menu_info, size);
		if (IS_ERR(map->menu_info)) {
			ret = PTR_ERR(map->menu_info);
			goto free_map;
		}

		map->menu_count = xmap->menu_count;
		break;

	default:
		uvc_dbg(chain->dev, CONTROL,
			"Unsupported V4L2 control type %u\n", xmap->v4l2_type);
		ret = -ENOTTY;
		goto free_map;
	}

	ret = uvc_ctrl_add_mapping(chain, map);

	kfree(map->menu_info);
free_map:
	kfree(map);

	return ret;
}

/* ------------------------------------------------------------------------
 * V4L2 interface
 */

/*
 * Find the frame interval closest to the requested frame interval for the
 * given frame format and size. This should be done by the device as part of
 * the Video Probe and Commit negotiation, but some hardware don't implement
 * that feature.
 */
static u32 uvc_try_frame_interval(struct uvc_frame *frame, u32 interval)
{
	unsigned int i;

	if (frame->bFrameIntervalType) {
		u32 best = -1, dist;

		for (i = 0; i < frame->bFrameIntervalType; ++i) {
			dist = interval > frame->dwFrameInterval[i]
			     ? interval - frame->dwFrameInterval[i]
			     : frame->dwFrameInterval[i] - interval;

			if (dist > best)
				break;

			best = dist;
		}

		interval = frame->dwFrameInterval[i-1];
	} else {
		const u32 min = frame->dwFrameInterval[0];
		const u32 max = frame->dwFrameInterval[1];
		const u32 step = frame->dwFrameInterval[2];

		interval = min + (interval - min + step/2) / step * step;
		if (interval > max)
			interval = max;
	}

	return interval;
}

static u32 uvc_v4l2_get_bytesperline(const struct uvc_format *format,
	const struct uvc_frame *frame)
{
	switch (format->fcc) {
	case V4L2_PIX_FMT_NV12:
	case V4L2_PIX_FMT_YVU420:
	case V4L2_PIX_FMT_YUV420:
	case V4L2_PIX_FMT_M420:
		return frame->wWidth;

	default:
		return format->bpp * frame->wWidth / 8;
	}
}

static int uvc_v4l2_try_format(struct uvc_streaming *stream,
	struct v4l2_format *fmt, struct uvc_streaming_control *probe,
	struct uvc_format **uvc_format, struct uvc_frame **uvc_frame)
{
	struct uvc_format *format = NULL;
	struct uvc_frame *frame = NULL;
	u16 rw, rh;
	unsigned int d, maxd;
	unsigned int i;
	u32 interval;
	int ret = 0;
	u8 *fcc;

	if (fmt->type != stream->type)
		return -EINVAL;

	fcc = (u8 *)&fmt->fmt.pix.pixelformat;
	uvc_dbg(stream->dev, FORMAT, "Trying format 0x%08x (%c%c%c%c): %ux%u\n",
		fmt->fmt.pix.pixelformat,
		fcc[0], fcc[1], fcc[2], fcc[3],
		fmt->fmt.pix.width, fmt->fmt.pix.height);

	/* Check if the hardware supports the requested format, use the default
	 * format otherwise.
	 */
	for (i = 0; i < stream->nformats; ++i) {
		format = &stream->format[i];
		if (format->fcc == fmt->fmt.pix.pixelformat)
			break;
	}

	if (i == stream->nformats) {
		format = stream->def_format;
		fmt->fmt.pix.pixelformat = format->fcc;
	}

	/* Find the closest image size. The distance between image sizes is
	 * the size in pixels of the non-overlapping regions between the
	 * requested size and the frame-specified size.
	 */
	rw = fmt->fmt.pix.width;
	rh = fmt->fmt.pix.height;
	maxd = (unsigned int)-1;

	for (i = 0; i < format->nframes; ++i) {
		u16 w = format->frame[i].wWidth;
		u16 h = format->frame[i].wHeight;

		d = min(w, rw) * min(h, rh);
		d = w*h + rw*rh - 2*d;
		if (d < maxd) {
			maxd = d;
			frame = &format->frame[i];
		}

		if (maxd == 0)
			break;
	}

	if (frame == NULL) {
		uvc_dbg(stream->dev, FORMAT, "Unsupported size %ux%u\n",
			fmt->fmt.pix.width, fmt->fmt.pix.height);
		return -EINVAL;
	}

	/* Use the default frame interval. */
	interval = frame->dwDefaultFrameInterval;
	uvc_dbg(stream->dev, FORMAT,
		"Using default frame interval %u.%u us (%u.%u fps)\n",
		interval / 10, interval % 10, 10000000 / interval,
		(100000000 / interval) % 10);

	/* Set the format index, frame index and frame interval. */
	memset(probe, 0, sizeof(*probe));
	probe->bmHint = 1;	/* dwFrameInterval */
	probe->bFormatIndex = format->index;
	probe->bFrameIndex = frame->bFrameIndex;
	probe->dwFrameInterval = uvc_try_frame_interval(frame, interval);
	/* Some webcams stall the probe control set request when the
	 * dwMaxVideoFrameSize field is set to zero. The UVC specification
	 * clearly states that the field is read-only from the host, so this
	 * is a webcam bug. Set dwMaxVideoFrameSize to the value reported by
	 * the webcam to work around the problem.
	 *
	 * The workaround could probably be enabled for all webcams, so the
	 * quirk can be removed if needed. It's currently useful to detect
	 * webcam bugs and fix them before they hit the market (providing
	 * developers test their webcams with the Linux driver as well as with
	 * the Windows driver).
	 */
	mutex_lock(&stream->mutex);
	if (stream->dev->quirks & UVC_QUIRK_PROBE_EXTRAFIELDS)
		probe->dwMaxVideoFrameSize =
			stream->ctrl.dwMaxVideoFrameSize;

	/* Probe the device. */
	ret = uvc_probe_video(stream, probe);
	mutex_unlock(&stream->mutex);
	if (ret < 0)
		goto done;

	/* After the probe, update fmt with the values returned from
	 * negotiation with the device. Some devices return invalid bFormatIndex
	 * and bFrameIndex values, in which case we can only assume they have
	 * accepted the requested format as-is.
	 */
	for (i = 0; i < stream->nformats; ++i) {
		if (probe->bFormatIndex == stream->format[i].index) {
			format = &stream->format[i];
			break;
		}
	}

	if (i == stream->nformats)
		uvc_dbg(stream->dev, FORMAT,
			"Unknown bFormatIndex %u, using default\n",
			probe->bFormatIndex);

	for (i = 0; i < format->nframes; ++i) {
		if (probe->bFrameIndex == format->frame[i].bFrameIndex) {
			frame = &format->frame[i];
			break;
		}
	}

	if (i == format->nframes)
		uvc_dbg(stream->dev, FORMAT,
			"Unknown bFrameIndex %u, using default\n",
			probe->bFrameIndex);

	fmt->fmt.pix.width = frame->wWidth;
	fmt->fmt.pix.height = frame->wHeight;
	fmt->fmt.pix.field = V4L2_FIELD_NONE;
	fmt->fmt.pix.bytesperline = uvc_v4l2_get_bytesperline(format, frame);
	fmt->fmt.pix.sizeimage = probe->dwMaxVideoFrameSize;
	fmt->fmt.pix.pixelformat = format->fcc;
	fmt->fmt.pix.colorspace = format->colorspace;
	fmt->fmt.pix.xfer_func = format->xfer_func;
	fmt->fmt.pix.ycbcr_enc = format->ycbcr_enc;

	if (uvc_format != NULL)
		*uvc_format = format;
	if (uvc_frame != NULL)
		*uvc_frame = frame;

done:
	return ret;
}

static int uvc_v4l2_get_format(struct uvc_streaming *stream,
	struct v4l2_format *fmt)
{
	struct uvc_format *format;
	struct uvc_frame *frame;
	int ret = 0;

	if (fmt->type != stream->type)
		return -EINVAL;

	mutex_lock(&stream->mutex);
	format = stream->cur_format;
	frame = stream->cur_frame;

	if (format == NULL || frame == NULL) {
		ret = -EINVAL;
		goto done;
	}

	fmt->fmt.pix.pixelformat = format->fcc;
	fmt->fmt.pix.width = frame->wWidth;
	fmt->fmt.pix.height = frame->wHeight;
	fmt->fmt.pix.field = V4L2_FIELD_NONE;
	fmt->fmt.pix.bytesperline = uvc_v4l2_get_bytesperline(format, frame);
	fmt->fmt.pix.sizeimage = stream->ctrl.dwMaxVideoFrameSize;
	fmt->fmt.pix.colorspace = format->colorspace;
	fmt->fmt.pix.xfer_func = format->xfer_func;
	fmt->fmt.pix.ycbcr_enc = format->ycbcr_enc;

done:
	mutex_unlock(&stream->mutex);
	return ret;
}

static int uvc_v4l2_set_format(struct uvc_streaming *stream,
	struct v4l2_format *fmt)
{
	struct uvc_streaming_control probe;
	struct uvc_format *format;
	struct uvc_frame *frame;
	int ret;

	if (fmt->type != stream->type)
		return -EINVAL;

	ret = uvc_v4l2_try_format(stream, fmt, &probe, &format, &frame);
	if (ret < 0)
		return ret;

	mutex_lock(&stream->mutex);

	if (uvc_queue_allocated(&stream->queue)) {
		ret = -EBUSY;
		goto done;
	}

	stream->ctrl = probe;
	stream->cur_format = format;
	stream->cur_frame = frame;

done:
	mutex_unlock(&stream->mutex);
	return ret;
}

static int uvc_v4l2_get_streamparm(struct uvc_streaming *stream,
		struct v4l2_streamparm *parm)
{
	u32 numerator, denominator;

	if (parm->type != stream->type)
		return -EINVAL;

	mutex_lock(&stream->mutex);
	numerator = stream->ctrl.dwFrameInterval;
	mutex_unlock(&stream->mutex);

	denominator = 10000000;
	uvc_simplify_fraction(&numerator, &denominator, 8, 333);

	memset(parm, 0, sizeof(*parm));
	parm->type = stream->type;

	if (stream->type == V4L2_BUF_TYPE_VIDEO_CAPTURE) {
		parm->parm.capture.capability = V4L2_CAP_TIMEPERFRAME;
		parm->parm.capture.capturemode = 0;
		parm->parm.capture.timeperframe.numerator = numerator;
		parm->parm.capture.timeperframe.denominator = denominator;
		parm->parm.capture.extendedmode = 0;
		parm->parm.capture.readbuffers = 0;
	} else {
		parm->parm.output.capability = V4L2_CAP_TIMEPERFRAME;
		parm->parm.output.outputmode = 0;
		parm->parm.output.timeperframe.numerator = numerator;
		parm->parm.output.timeperframe.denominator = denominator;
	}

	return 0;
}

static int uvc_v4l2_set_streamparm(struct uvc_streaming *stream,
		struct v4l2_streamparm *parm)
{
	struct uvc_streaming_control probe;
	struct v4l2_fract timeperframe;
	struct uvc_format *format;
	struct uvc_frame *frame;
	u32 interval, maxd;
	unsigned int i;
	int ret;

	if (parm->type != stream->type)
		return -EINVAL;

	if (parm->type == V4L2_BUF_TYPE_VIDEO_CAPTURE)
		timeperframe = parm->parm.capture.timeperframe;
	else
		timeperframe = parm->parm.output.timeperframe;

	interval = uvc_fraction_to_interval(timeperframe.numerator,
		timeperframe.denominator);
	uvc_dbg(stream->dev, FORMAT, "Setting frame interval to %u/%u (%u)\n",
		timeperframe.numerator, timeperframe.denominator, interval);

	mutex_lock(&stream->mutex);

	if (uvc_queue_streaming(&stream->queue)) {
		mutex_unlock(&stream->mutex);
		return -EBUSY;
	}

	format = stream->cur_format;
	frame = stream->cur_frame;
	probe = stream->ctrl;
	probe.dwFrameInterval = uvc_try_frame_interval(frame, interval);
	maxd = abs((s32)probe.dwFrameInterval - interval);

	/* Try frames with matching size to find the best frame interval. */
	for (i = 0; i < format->nframes && maxd != 0; i++) {
		u32 d, ival;

		if (&format->frame[i] == stream->cur_frame)
			continue;

		if (format->frame[i].wWidth != stream->cur_frame->wWidth ||
		    format->frame[i].wHeight != stream->cur_frame->wHeight)
			continue;

		ival = uvc_try_frame_interval(&format->frame[i], interval);
		d = abs((s32)ival - interval);
		if (d >= maxd)
			continue;

		frame = &format->frame[i];
		probe.bFrameIndex = frame->bFrameIndex;
		probe.dwFrameInterval = ival;
		maxd = d;
	}

	/* Probe the device with the new settings. */
	ret = uvc_probe_video(stream, &probe);
	if (ret < 0) {
		mutex_unlock(&stream->mutex);
		return ret;
	}

	stream->ctrl = probe;
	stream->cur_frame = frame;
	mutex_unlock(&stream->mutex);

	/* Return the actual frame period. */
	timeperframe.numerator = probe.dwFrameInterval;
	timeperframe.denominator = 10000000;
	uvc_simplify_fraction(&timeperframe.numerator,
		&timeperframe.denominator, 8, 333);

	if (parm->type == V4L2_BUF_TYPE_VIDEO_CAPTURE) {
		parm->parm.capture.timeperframe = timeperframe;
		parm->parm.capture.capability = V4L2_CAP_TIMEPERFRAME;
	} else {
		parm->parm.output.timeperframe = timeperframe;
		parm->parm.output.capability = V4L2_CAP_TIMEPERFRAME;
	}

	return 0;
}

/* ------------------------------------------------------------------------
 * Privilege management
 */

/*
 * Privilege management is the multiple-open implementation basis. The current
 * implementation is completely transparent for the end-user and doesn't
 * require explicit use of the VIDIOC_G_PRIORITY and VIDIOC_S_PRIORITY ioctls.
 * Those ioctls enable finer control on the device (by making possible for a
 * user to request exclusive access to a device), but are not mature yet.
 * Switching to the V4L2 priority mechanism might be considered in the future
 * if this situation changes.
 *
 * Each open instance of a UVC device can either be in a privileged or
 * unprivileged state. Only a single instance can be in a privileged state at
 * a given time. Trying to perform an operation that requires privileges will
 * automatically acquire the required privileges if possible, or return -EBUSY
 * otherwise. Privileges are dismissed when closing the instance or when
 * freeing the video buffers using VIDIOC_REQBUFS.
 *
 * Operations that require privileges are:
 *
 * - VIDIOC_S_INPUT
 * - VIDIOC_S_PARM
 * - VIDIOC_S_FMT
 * - VIDIOC_REQBUFS
 */
static int uvc_acquire_privileges(struct uvc_fh *handle)
{
	/* Always succeed if the handle is already privileged. */
	if (handle->state == UVC_HANDLE_ACTIVE)
		return 0;

	/* Check if the device already has a privileged handle. */
	if (atomic_inc_return(&handle->stream->active) != 1) {
		atomic_dec(&handle->stream->active);
		return -EBUSY;
	}

	handle->state = UVC_HANDLE_ACTIVE;
	return 0;
}

static void uvc_dismiss_privileges(struct uvc_fh *handle)
{
	if (handle->state == UVC_HANDLE_ACTIVE)
		atomic_dec(&handle->stream->active);

	handle->state = UVC_HANDLE_PASSIVE;
}

static int uvc_has_privileges(struct uvc_fh *handle)
{
	return handle->state == UVC_HANDLE_ACTIVE;
}

/* ------------------------------------------------------------------------
 * V4L2 file operations
 */

static int uvc_v4l2_open(struct file *file)
{
	struct uvc_streaming *stream;
	struct uvc_fh *handle;
	int ret = 0;

	stream = video_drvdata(file);
	uvc_dbg(stream->dev, CALLS, "%s\n", __func__);

	ret = usb_autopm_get_interface(stream->dev->intf);
	if (ret < 0)
		return ret;

	/* Create the device handle. */
	handle = kzalloc(sizeof(*handle), GFP_KERNEL);
	if (handle == NULL) {
		usb_autopm_put_interface(stream->dev->intf);
		return -ENOMEM;
	}

	mutex_lock(&stream->dev->lock);
	if (stream->dev->users == 0) {
		ret = uvc_status_start(stream->dev, GFP_KERNEL);
		if (ret < 0) {
			mutex_unlock(&stream->dev->lock);
			usb_autopm_put_interface(stream->dev->intf);
			kfree(handle);
			return ret;
		}
	}

	stream->dev->users++;
	mutex_unlock(&stream->dev->lock);

	v4l2_fh_init(&handle->vfh, &stream->vdev);
	v4l2_fh_add(&handle->vfh);
	handle->chain = stream->chain;
	handle->stream = stream;
	handle->state = UVC_HANDLE_PASSIVE;
	file->private_data = handle;

	return 0;
}

static int uvc_v4l2_release(struct file *file)
{
	struct uvc_fh *handle = file->private_data;
	struct uvc_streaming *stream = handle->stream;

	uvc_dbg(stream->dev, CALLS, "%s\n", __func__);

	/* Only free resources if this is a privileged handle. */
	if (uvc_has_privileges(handle))
		uvc_queue_release(&stream->queue);

	/* Release the file handle. */
	uvc_dismiss_privileges(handle);
	v4l2_fh_del(&handle->vfh);
	v4l2_fh_exit(&handle->vfh);
	kfree(handle);
	file->private_data = NULL;

	mutex_lock(&stream->dev->lock);
	if (--stream->dev->users == 0)
		uvc_status_stop(stream->dev);
	mutex_unlock(&stream->dev->lock);

	usb_autopm_put_interface(stream->dev->intf);
	return 0;
}

static int uvc_ioctl_querycap(struct file *file, void *fh,
			      struct v4l2_capability *cap)
{
	struct uvc_fh *handle = file->private_data;
	struct uvc_video_chain *chain = handle->chain;
	struct uvc_streaming *stream = handle->stream;

	strscpy(cap->driver, "uvcvideo", sizeof(cap->driver));
	strscpy(cap->card, handle->stream->dev->name, sizeof(cap->card));
	usb_make_path(stream->dev->udev, cap->bus_info, sizeof(cap->bus_info));
	cap->capabilities = V4L2_CAP_DEVICE_CAPS | V4L2_CAP_STREAMING
			  | chain->caps;

	return 0;
}

static int uvc_ioctl_enum_fmt(struct uvc_streaming *stream,
			      struct v4l2_fmtdesc *fmt)
{
	struct uvc_format *format;
	enum v4l2_buf_type type = fmt->type;
	u32 index = fmt->index;

	if (fmt->type != stream->type || fmt->index >= stream->nformats)
		return -EINVAL;

	memset(fmt, 0, sizeof(*fmt));
	fmt->index = index;
	fmt->type = type;

	format = &stream->format[fmt->index];
	fmt->flags = 0;
	if (format->flags & UVC_FMT_FLAG_COMPRESSED)
		fmt->flags |= V4L2_FMT_FLAG_COMPRESSED;
	strscpy(fmt->description, format->name, sizeof(fmt->description));
	fmt->description[sizeof(fmt->description) - 1] = 0;
	fmt->pixelformat = format->fcc;
	return 0;
}

static int uvc_ioctl_enum_fmt_vid_cap(struct file *file, void *fh,
				      struct v4l2_fmtdesc *fmt)
{
	struct uvc_fh *handle = fh;
	struct uvc_streaming *stream = handle->stream;

	return uvc_ioctl_enum_fmt(stream, fmt);
}

static int uvc_ioctl_enum_fmt_vid_out(struct file *file, void *fh,
				      struct v4l2_fmtdesc *fmt)
{
	struct uvc_fh *handle = fh;
	struct uvc_streaming *stream = handle->stream;

	return uvc_ioctl_enum_fmt(stream, fmt);
}

static int uvc_ioctl_g_fmt_vid_cap(struct file *file, void *fh,
				   struct v4l2_format *fmt)
{
	struct uvc_fh *handle = fh;
	struct uvc_streaming *stream = handle->stream;

	return uvc_v4l2_get_format(stream, fmt);
}

static int uvc_ioctl_g_fmt_vid_out(struct file *file, void *fh,
				   struct v4l2_format *fmt)
{
	struct uvc_fh *handle = fh;
	struct uvc_streaming *stream = handle->stream;

	return uvc_v4l2_get_format(stream, fmt);
}

static int uvc_ioctl_s_fmt_vid_cap(struct file *file, void *fh,
				   struct v4l2_format *fmt)
{
	struct uvc_fh *handle = fh;
	struct uvc_streaming *stream = handle->stream;
	int ret;

	ret = uvc_acquire_privileges(handle);
	if (ret < 0)
		return ret;

	return uvc_v4l2_set_format(stream, fmt);
}

static int uvc_ioctl_s_fmt_vid_out(struct file *file, void *fh,
				   struct v4l2_format *fmt)
{
	struct uvc_fh *handle = fh;
	struct uvc_streaming *stream = handle->stream;
	int ret;

	ret = uvc_acquire_privileges(handle);
	if (ret < 0)
		return ret;

	return uvc_v4l2_set_format(stream, fmt);
}

static int uvc_ioctl_try_fmt_vid_cap(struct file *file, void *fh,
				     struct v4l2_format *fmt)
{
	struct uvc_fh *handle = fh;
	struct uvc_streaming *stream = handle->stream;
	struct uvc_streaming_control probe;

	return uvc_v4l2_try_format(stream, fmt, &probe, NULL, NULL);
}

static int uvc_ioctl_try_fmt_vid_out(struct file *file, void *fh,
				     struct v4l2_format *fmt)
{
	struct uvc_fh *handle = fh;
	struct uvc_streaming *stream = handle->stream;
	struct uvc_streaming_control probe;

	return uvc_v4l2_try_format(stream, fmt, &probe, NULL, NULL);
}

static int uvc_ioctl_reqbufs(struct file *file, void *fh,
			     struct v4l2_requestbuffers *rb)
{
	struct uvc_fh *handle = fh;
	struct uvc_streaming *stream = handle->stream;
	int ret;

	ret = uvc_acquire_privileges(handle);
	if (ret < 0)
		return ret;

	mutex_lock(&stream->mutex);
	ret = uvc_request_buffers(&stream->queue, rb);
	mutex_unlock(&stream->mutex);
	if (ret < 0)
		return ret;

	if (ret == 0)
		uvc_dismiss_privileges(handle);

	return 0;
}

static int uvc_ioctl_querybuf(struct file *file, void *fh,
			      struct v4l2_buffer *buf)
{
	struct uvc_fh *handle = fh;
	struct uvc_streaming *stream = handle->stream;

	if (!uvc_has_privileges(handle))
		return -EBUSY;

	return uvc_query_buffer(&stream->queue, buf);
}

static int uvc_ioctl_qbuf(struct file *file, void *fh, struct v4l2_buffer *buf)
{
	struct uvc_fh *handle = fh;
	struct uvc_streaming *stream = handle->stream;

	if (!uvc_has_privileges(handle))
		return -EBUSY;

	return uvc_queue_buffer(&stream->queue,
				stream->vdev.v4l2_dev->mdev, buf);
}

static int uvc_ioctl_expbuf(struct file *file, void *fh,
			    struct v4l2_exportbuffer *exp)
{
	struct uvc_fh *handle = fh;
	struct uvc_streaming *stream = handle->stream;

	if (!uvc_has_privileges(handle))
		return -EBUSY;

	return uvc_export_buffer(&stream->queue, exp);
}

static int uvc_ioctl_dqbuf(struct file *file, void *fh, struct v4l2_buffer *buf)
{
	struct uvc_fh *handle = fh;
	struct uvc_streaming *stream = handle->stream;

	if (!uvc_has_privileges(handle))
		return -EBUSY;

	return uvc_dequeue_buffer(&stream->queue, buf,
				  file->f_flags & O_NONBLOCK);
}

static int uvc_ioctl_create_bufs(struct file *file, void *fh,
				  struct v4l2_create_buffers *cb)
{
	struct uvc_fh *handle = fh;
	struct uvc_streaming *stream = handle->stream;
	int ret;

	ret = uvc_acquire_privileges(handle);
	if (ret < 0)
		return ret;

	return uvc_create_buffers(&stream->queue, cb);
}

static int uvc_ioctl_streamon(struct file *file, void *fh,
			      enum v4l2_buf_type type)
{
	struct uvc_fh *handle = fh;
	struct uvc_streaming *stream = handle->stream;
	int ret;

	if (!uvc_has_privileges(handle))
		return -EBUSY;

	mutex_lock(&stream->mutex);
	ret = uvc_queue_streamon(&stream->queue, type);
	mutex_unlock(&stream->mutex);

	return ret;
}

static int uvc_ioctl_streamoff(struct file *file, void *fh,
			       enum v4l2_buf_type type)
{
	struct uvc_fh *handle = fh;
	struct uvc_streaming *stream = handle->stream;

	if (!uvc_has_privileges(handle))
		return -EBUSY;

	mutex_lock(&stream->mutex);
	uvc_queue_streamoff(&stream->queue, type);
	mutex_unlock(&stream->mutex);

	return 0;
}

static int uvc_ioctl_enum_input(struct file *file, void *fh,
				struct v4l2_input *input)
{
	struct uvc_fh *handle = fh;
	struct uvc_video_chain *chain = handle->chain;
	const struct uvc_entity *selector = chain->selector;
	struct uvc_entity *iterm = NULL;
	u32 index = input->index;
	int pin = 0;

	if (selector == NULL ||
	    (chain->dev->quirks & UVC_QUIRK_IGNORE_SELECTOR_UNIT)) {
		if (index != 0)
			return -EINVAL;
		list_for_each_entry(iterm, &chain->entities, chain) {
			if (UVC_ENTITY_IS_ITERM(iterm))
				break;
		}
		pin = iterm->id;
	} else if (index < selector->bNrInPins) {
		pin = selector->baSourceID[index];
		list_for_each_entry(iterm, &chain->entities, chain) {
			if (!UVC_ENTITY_IS_ITERM(iterm))
				continue;
			if (iterm->id == pin)
				break;
		}
	}

	if (iterm == NULL || iterm->id != pin)
		return -EINVAL;

	memset(input, 0, sizeof(*input));
	input->index = index;
	strscpy(input->name, iterm->name, sizeof(input->name));
	if (UVC_ENTITY_TYPE(iterm) == UVC_ITT_CAMERA)
		input->type = V4L2_INPUT_TYPE_CAMERA;

	return 0;
}

static int uvc_ioctl_g_input(struct file *file, void *fh, unsigned int *input)
{
	struct uvc_fh *handle = fh;
	struct uvc_video_chain *chain = handle->chain;
	u8 *buf;
	int ret;

	if (chain->selector == NULL ||
	    (chain->dev->quirks & UVC_QUIRK_IGNORE_SELECTOR_UNIT)) {
		*input = 0;
		return 0;
	}

	buf = kmalloc(1, GFP_KERNEL);
	if (!buf)
		return -ENOMEM;

	ret = uvc_query_ctrl(chain->dev, UVC_GET_CUR, chain->selector->id,
			     chain->dev->intfnum,  UVC_SU_INPUT_SELECT_CONTROL,
			     buf, 1);
	if (!ret)
		*input = *buf - 1;

	kfree(buf);

	return ret;
}

static int uvc_ioctl_s_input(struct file *file, void *fh, unsigned int input)
{
	struct uvc_fh *handle = fh;
	struct uvc_video_chain *chain = handle->chain;
	u8 *buf;
	int ret;

	ret = uvc_acquire_privileges(handle);
	if (ret < 0)
		return ret;

	if (chain->selector == NULL ||
	    (chain->dev->quirks & UVC_QUIRK_IGNORE_SELECTOR_UNIT)) {
		if (input)
			return -EINVAL;
		return 0;
	}

	if (input >= chain->selector->bNrInPins)
		return -EINVAL;

	buf = kmalloc(1, GFP_KERNEL);
	if (!buf)
		return -ENOMEM;

	*buf = input + 1;
	ret = uvc_query_ctrl(chain->dev, UVC_SET_CUR, chain->selector->id,
			     chain->dev->intfnum, UVC_SU_INPUT_SELECT_CONTROL,
			     buf, 1);
	kfree(buf);

	return ret;
}

static int uvc_ioctl_queryctrl(struct file *file, void *fh,
			       struct v4l2_queryctrl *qc)
{
	struct uvc_fh *handle = fh;
	struct uvc_video_chain *chain = handle->chain;

	return uvc_query_v4l2_ctrl(chain, qc);
}

static int uvc_ioctl_query_ext_ctrl(struct file *file, void *fh,
				    struct v4l2_query_ext_ctrl *qec)
{
	struct uvc_fh *handle = fh;
	struct uvc_video_chain *chain = handle->chain;
	struct v4l2_queryctrl qc = { qec->id };
	int ret;

	ret = uvc_query_v4l2_ctrl(chain, &qc);
	if (ret)
		return ret;

	qec->id = qc.id;
	qec->type = qc.type;
	strscpy(qec->name, qc.name, sizeof(qec->name));
	qec->minimum = qc.minimum;
	qec->maximum = qc.maximum;
	qec->step = qc.step;
	qec->default_value = qc.default_value;
	qec->flags = qc.flags;
	qec->elem_size = 4;
	qec->elems = 1;
	qec->nr_of_dims = 0;
	memset(qec->dims, 0, sizeof(qec->dims));
	memset(qec->reserved, 0, sizeof(qec->reserved));

	return 0;
}

static int uvc_ctrl_check_access(struct uvc_video_chain *chain,
				 struct v4l2_ext_controls *ctrls,
				 unsigned long ioctl)
{
	struct v4l2_ext_control *ctrl = ctrls->controls;
	unsigned int i;
	int ret = 0;

	for (i = 0; i < ctrls->count; ++ctrl, ++i) {
		ret = uvc_ctrl_is_accessible(chain, ctrl->id,
					    ioctl == VIDIOC_G_EXT_CTRLS);
		if (ret)
			break;
	}

	ctrls->error_idx = ioctl == VIDIOC_TRY_EXT_CTRLS ? i : ctrls->count;

	return ret;
}

static int uvc_ioctl_g_ext_ctrls(struct file *file, void *fh,
				 struct v4l2_ext_controls *ctrls)
{
	struct uvc_fh *handle = fh;
	struct uvc_video_chain *chain = handle->chain;
	struct v4l2_ext_control *ctrl = ctrls->controls;
	unsigned int i;
	int ret;

	ret = uvc_ctrl_check_access(chain, ctrls, VIDIOC_G_EXT_CTRLS);
	if (ret < 0)
		return ret;

	if (ctrls->which == V4L2_CTRL_WHICH_DEF_VAL) {
		for (i = 0; i < ctrls->count; ++ctrl, ++i) {
			struct v4l2_queryctrl qc = { .id = ctrl->id };

			ret = uvc_query_v4l2_ctrl(chain, &qc);
			if (ret < 0) {
				ctrls->error_idx = i;
				return ret;
			}

			ctrl->value = qc.default_value;
		}

		return 0;
	}

	ret = uvc_ctrl_begin(chain);
	if (ret < 0)
		return ret;

	for (i = 0; i < ctrls->count; ++ctrl, ++i) {
		ret = uvc_ctrl_get(chain, ctrl);
		if (ret < 0) {
			uvc_ctrl_rollback(handle);
			ctrls->error_idx = i;
			return ret;
		}
	}

	ctrls->error_idx = 0;

	return uvc_ctrl_rollback(handle);
}

static int uvc_ioctl_s_try_ext_ctrls(struct uvc_fh *handle,
				     struct v4l2_ext_controls *ctrls,
				     unsigned long ioctl)
{
	struct v4l2_ext_control *ctrl = ctrls->controls;
	struct uvc_video_chain *chain = handle->chain;
	unsigned int i;
	int ret;

	ret = uvc_ctrl_check_access(chain, ctrls, ioctl);
	if (ret < 0)
		return ret;

	ret = uvc_ctrl_begin(chain);
	if (ret < 0)
		return ret;

	for (i = 0; i < ctrls->count; ++ctrl, ++i) {
		ret = uvc_ctrl_set(handle, ctrl);
		if (ret < 0) {
			uvc_ctrl_rollback(handle);
			ctrls->error_idx = ioctl == VIDIOC_S_EXT_CTRLS ?
						    ctrls->count : i;
			return ret;
		}
	}

	ctrls->error_idx = 0;

	if (ioctl == VIDIOC_S_EXT_CTRLS)
		return uvc_ctrl_commit(handle, ctrls);
	else
		return uvc_ctrl_rollback(handle);
}

static int uvc_ioctl_s_ext_ctrls(struct file *file, void *fh,
				 struct v4l2_ext_controls *ctrls)
{
	struct uvc_fh *handle = fh;

	return uvc_ioctl_s_try_ext_ctrls(handle, ctrls, VIDIOC_S_EXT_CTRLS);
}

static int uvc_ioctl_try_ext_ctrls(struct file *file, void *fh,
				   struct v4l2_ext_controls *ctrls)
{
	struct uvc_fh *handle = fh;

	return uvc_ioctl_s_try_ext_ctrls(handle, ctrls, VIDIOC_TRY_EXT_CTRLS);
}

static int uvc_ioctl_querymenu(struct file *file, void *fh,
			       struct v4l2_querymenu *qm)
{
	struct uvc_fh *handle = fh;
	struct uvc_video_chain *chain = handle->chain;

	return uvc_query_v4l2_menu(chain, qm);
}

static int uvc_ioctl_g_selection(struct file *file, void *fh,
				 struct v4l2_selection *sel)
{
	struct uvc_fh *handle = fh;
	struct uvc_streaming *stream = handle->stream;

	if (sel->type != stream->type)
		return -EINVAL;

	switch (sel->target) {
	case V4L2_SEL_TGT_CROP_DEFAULT:
	case V4L2_SEL_TGT_CROP_BOUNDS:
		if (stream->type != V4L2_BUF_TYPE_VIDEO_CAPTURE)
			return -EINVAL;
		break;
	case V4L2_SEL_TGT_COMPOSE_DEFAULT:
	case V4L2_SEL_TGT_COMPOSE_BOUNDS:
		if (stream->type != V4L2_BUF_TYPE_VIDEO_OUTPUT)
			return -EINVAL;
		break;
	default:
		return -EINVAL;
	}

	sel->r.left = 0;
	sel->r.top = 0;
	mutex_lock(&stream->mutex);
	sel->r.width = stream->cur_frame->wWidth;
	sel->r.height = stream->cur_frame->wHeight;
	mutex_unlock(&stream->mutex);

	return 0;
}

static int uvc_ioctl_g_parm(struct file *file, void *fh,
			    struct v4l2_streamparm *parm)
{
	struct uvc_fh *handle = fh;
	struct uvc_streaming *stream = handle->stream;

	return uvc_v4l2_get_streamparm(stream, parm);
}

static int uvc_ioctl_s_parm(struct file *file, void *fh,
			    struct v4l2_streamparm *parm)
{
	struct uvc_fh *handle = fh;
	struct uvc_streaming *stream = handle->stream;
	int ret;

	ret = uvc_acquire_privileges(handle);
	if (ret < 0)
		return ret;

	return uvc_v4l2_set_streamparm(stream, parm);
}

static int uvc_ioctl_enum_framesizes(struct file *file, void *fh,
				     struct v4l2_frmsizeenum *fsize)
{
	struct uvc_fh *handle = fh;
	struct uvc_streaming *stream = handle->stream;
	struct uvc_format *format = NULL;
	struct uvc_frame *frame = NULL;
	unsigned int index;
	unsigned int i;

	/* Look for the given pixel format */
	for (i = 0; i < stream->nformats; i++) {
		if (stream->format[i].fcc == fsize->pixel_format) {
			format = &stream->format[i];
			break;
		}
	}
	if (format == NULL)
		return -EINVAL;

	/* Skip duplicate frame sizes */
	for (i = 0, index = 0; i < format->nframes; i++) {
		if (frame && frame->wWidth == format->frame[i].wWidth &&
		    frame->wHeight == format->frame[i].wHeight)
			continue;
		frame = &format->frame[i];
		if (index == fsize->index)
			break;
		index++;
	}

	if (i == format->nframes)
		return -EINVAL;

	fsize->type = V4L2_FRMSIZE_TYPE_DISCRETE;
	fsize->discrete.width = frame->wWidth;
	fsize->discrete.height = frame->wHeight;
	return 0;
}

static int uvc_ioctl_enum_frameintervals(struct file *file, void *fh,
					 struct v4l2_frmivalenum *fival)
{
	struct uvc_fh *handle = fh;
	struct uvc_streaming *stream = handle->stream;
	struct uvc_format *format = NULL;
	struct uvc_frame *frame = NULL;
	unsigned int nintervals;
	unsigned int index;
	unsigned int i;

	/* Look for the given pixel format and frame size */
	for (i = 0; i < stream->nformats; i++) {
		if (stream->format[i].fcc == fival->pixel_format) {
			format = &stream->format[i];
			break;
		}
	}
	if (format == NULL)
		return -EINVAL;

	index = fival->index;
	for (i = 0; i < format->nframes; i++) {
		if (format->frame[i].wWidth == fival->width &&
		    format->frame[i].wHeight == fival->height) {
			frame = &format->frame[i];
			nintervals = frame->bFrameIntervalType ?: 1;
			if (index < nintervals)
				break;
			index -= nintervals;
		}
	}
	if (i == format->nframes)
		return -EINVAL;

	if (frame->bFrameIntervalType) {
		fival->type = V4L2_FRMIVAL_TYPE_DISCRETE;
		fival->discrete.numerator =
			frame->dwFrameInterval[index];
		fival->discrete.denominator = 10000000;
		uvc_simplify_fraction(&fival->discrete.numerator,
			&fival->discrete.denominator, 8, 333);
	} else {
		fival->type = V4L2_FRMIVAL_TYPE_STEPWISE;
		fival->stepwise.min.numerator = frame->dwFrameInterval[0];
		fival->stepwise.min.denominator = 10000000;
		fival->stepwise.max.numerator = frame->dwFrameInterval[1];
		fival->stepwise.max.denominator = 10000000;
		fival->stepwise.step.numerator = frame->dwFrameInterval[2];
		fival->stepwise.step.denominator = 10000000;
		uvc_simplify_fraction(&fival->stepwise.min.numerator,
			&fival->stepwise.min.denominator, 8, 333);
		uvc_simplify_fraction(&fival->stepwise.max.numerator,
			&fival->stepwise.max.denominator, 8, 333);
		uvc_simplify_fraction(&fival->stepwise.step.numerator,
			&fival->stepwise.step.denominator, 8, 333);
	}

	return 0;
}

static int uvc_ioctl_subscribe_event(struct v4l2_fh *fh,
				     const struct v4l2_event_subscription *sub)
{
	switch (sub->type) {
	case V4L2_EVENT_CTRL:
		return v4l2_event_subscribe(fh, sub, 0, &uvc_ctrl_sub_ev_ops);
	default:
		return -EINVAL;
	}
}

static long uvc_ioctl_default(struct file *file, void *fh, bool valid_prio,
			      unsigned int cmd, void *arg)
{
	struct uvc_fh *handle = fh;
	struct uvc_video_chain *chain = handle->chain;

	switch (cmd) {
	/* Dynamic controls. */
	case UVCIOC_CTRL_MAP:
		return uvc_ioctl_ctrl_map(chain, arg);

	case UVCIOC_CTRL_QUERY:
		return uvc_xu_ctrl_query(chain, arg);

	default:
		return -ENOTTY;
	}
}

#ifdef CONFIG_COMPAT
struct uvc_xu_control_mapping32 {
	u32 id;
	u8 name[32];
	u8 entity[16];
	u8 selector;

	u8 size;
	u8 offset;
	u32 v4l2_type;
	u32 data_type;

	compat_caddr_t menu_info;
	u32 menu_count;

	u32 reserved[4];
};

static int uvc_v4l2_get_xu_mapping(struct uvc_xu_control_mapping *kp,
			const struct uvc_xu_control_mapping32 __user *up)
{
	struct uvc_xu_control_mapping32 *p = (void *)kp;
	compat_caddr_t info;
	u32 count;

	if (copy_from_user(p, up, sizeof(*p)))
		return -EFAULT;

	count = p->menu_count;
	info = p->menu_info;

	memset(kp->reserved, 0, sizeof(kp->reserved));
	kp->menu_info = count ? compat_ptr(info) : NULL;
	kp->menu_count = count;
	return 0;
}

static int uvc_v4l2_put_xu_mapping(const struct uvc_xu_control_mapping *kp,
			struct uvc_xu_control_mapping32 __user *up)
{
	if (copy_to_user(up, kp, offsetof(typeof(*up), menu_info)) ||
	    put_user(kp->menu_count, &up->menu_count))
		return -EFAULT;

	if (clear_user(up->reserved, sizeof(up->reserved)))
		return -EFAULT;

	return 0;
}

struct uvc_xu_control_query32 {
	u8 unit;
	u8 selector;
	u8 query;
	u16 size;
	compat_caddr_t data;
};

static int uvc_v4l2_get_xu_query(struct uvc_xu_control_query *kp,
			const struct uvc_xu_control_query32 __user *up)
{
	struct uvc_xu_control_query32 v;

	if (copy_from_user(&v, up, sizeof(v)))
		return -EFAULT;

	*kp = (struct uvc_xu_control_query){
		.unit = v.unit,
		.selector = v.selector,
		.query = v.query,
		.size = v.size,
		.data = v.size ? compat_ptr(v.data) : NULL
	};
	return 0;
}

static int uvc_v4l2_put_xu_query(const struct uvc_xu_control_query *kp,
			struct uvc_xu_control_query32 __user *up)
{
	if (copy_to_user(up, kp, offsetof(typeof(*up), data)))
		return -EFAULT;
	return 0;
}

#define UVCIOC_CTRL_MAP32	_IOWR('u', 0x20, struct uvc_xu_control_mapping32)
#define UVCIOC_CTRL_QUERY32	_IOWR('u', 0x21, struct uvc_xu_control_query32)

static long uvc_v4l2_compat_ioctl32(struct file *file,
		     unsigned int cmd, unsigned long arg)
{
	struct uvc_fh *handle = file->private_data;
	union {
		struct uvc_xu_control_mapping xmap;
		struct uvc_xu_control_query xqry;
	} karg;
	void __user *up = compat_ptr(arg);
	long ret;

	switch (cmd) {
	case UVCIOC_CTRL_MAP32:
		ret = uvc_v4l2_get_xu_mapping(&karg.xmap, up);
		if (ret)
			return ret;
		ret = uvc_ioctl_ctrl_map(handle->chain, &karg.xmap);
		if (ret)
			return ret;
		ret = uvc_v4l2_put_xu_mapping(&karg.xmap, up);
		if (ret)
			return ret;

		break;

	case UVCIOC_CTRL_QUERY32:
		ret = uvc_v4l2_get_xu_query(&karg.xqry, up);
		if (ret)
			return ret;
		ret = uvc_xu_ctrl_query(handle->chain, &karg.xqry);
		if (ret)
			return ret;
		ret = uvc_v4l2_put_xu_query(&karg.xqry, up);
		if (ret)
			return ret;
		break;

	default:
		return -ENOIOCTLCMD;
	}

	return ret;
}
#endif

static ssize_t uvc_v4l2_read(struct file *file, char __user *data,
		    size_t count, loff_t *ppos)
{
	struct uvc_fh *handle = file->private_data;
	struct uvc_streaming *stream = handle->stream;

	uvc_dbg(stream->dev, CALLS, "%s: not implemented\n", __func__);
	return -EINVAL;
}

static int uvc_v4l2_mmap(struct file *file, struct vm_area_struct *vma)
{
	struct uvc_fh *handle = file->private_data;
	struct uvc_streaming *stream = handle->stream;

	uvc_dbg(stream->dev, CALLS, "%s\n", __func__);

	return uvc_queue_mmap(&stream->queue, vma);
}

static __poll_t uvc_v4l2_poll(struct file *file, poll_table *wait)
{
	struct uvc_fh *handle = file->private_data;
	struct uvc_streaming *stream = handle->stream;

	uvc_dbg(stream->dev, CALLS, "%s\n", __func__);

	return uvc_queue_poll(&stream->queue, file, wait);
}

#ifndef CONFIG_MMU
static unsigned long uvc_v4l2_get_unmapped_area(struct file *file,
		unsigned long addr, unsigned long len, unsigned long pgoff,
		unsigned long flags)
{
	struct uvc_fh *handle = file->private_data;
	struct uvc_streaming *stream = handle->stream;

	uvc_dbg(stream->dev, CALLS, "%s\n", __func__);

	return uvc_queue_get_unmapped_area(&stream->queue, pgoff);
}
#endif

const struct v4l2_ioctl_ops uvc_ioctl_ops = {
	.vidioc_querycap = uvc_ioctl_querycap,
	.vidioc_enum_fmt_vid_cap = uvc_ioctl_enum_fmt_vid_cap,
	.vidioc_enum_fmt_vid_out = uvc_ioctl_enum_fmt_vid_out,
	.vidioc_g_fmt_vid_cap = uvc_ioctl_g_fmt_vid_cap,
	.vidioc_g_fmt_vid_out = uvc_ioctl_g_fmt_vid_out,
	.vidioc_s_fmt_vid_cap = uvc_ioctl_s_fmt_vid_cap,
	.vidioc_s_fmt_vid_out = uvc_ioctl_s_fmt_vid_out,
	.vidioc_try_fmt_vid_cap = uvc_ioctl_try_fmt_vid_cap,
	.vidioc_try_fmt_vid_out = uvc_ioctl_try_fmt_vid_out,
	.vidioc_reqbufs = uvc_ioctl_reqbufs,
	.vidioc_querybuf = uvc_ioctl_querybuf,
	.vidioc_qbuf = uvc_ioctl_qbuf,
	.vidioc_expbuf = uvc_ioctl_expbuf,
	.vidioc_dqbuf = uvc_ioctl_dqbuf,
	.vidioc_create_bufs = uvc_ioctl_create_bufs,
	.vidioc_streamon = uvc_ioctl_streamon,
	.vidioc_streamoff = uvc_ioctl_streamoff,
	.vidioc_enum_input = uvc_ioctl_enum_input,
	.vidioc_g_input = uvc_ioctl_g_input,
	.vidioc_s_input = uvc_ioctl_s_input,
	.vidioc_queryctrl = uvc_ioctl_queryctrl,
	.vidioc_query_ext_ctrl = uvc_ioctl_query_ext_ctrl,
	.vidioc_g_ext_ctrls = uvc_ioctl_g_ext_ctrls,
	.vidioc_s_ext_ctrls = uvc_ioctl_s_ext_ctrls,
	.vidioc_try_ext_ctrls = uvc_ioctl_try_ext_ctrls,
	.vidioc_querymenu = uvc_ioctl_querymenu,
	.vidioc_g_selection = uvc_ioctl_g_selection,
	.vidioc_g_parm = uvc_ioctl_g_parm,
	.vidioc_s_parm = uvc_ioctl_s_parm,
	.vidioc_enum_framesizes = uvc_ioctl_enum_framesizes,
	.vidioc_enum_frameintervals = uvc_ioctl_enum_frameintervals,
	.vidioc_subscribe_event = uvc_ioctl_subscribe_event,
	.vidioc_unsubscribe_event = v4l2_event_unsubscribe,
	.vidioc_default = uvc_ioctl_default,
};

const struct v4l2_file_operations uvc_fops = {
	.owner		= THIS_MODULE,
	.open		= uvc_v4l2_open,
	.release	= uvc_v4l2_release,
	.unlocked_ioctl	= video_ioctl2,
#ifdef CONFIG_COMPAT
	.compat_ioctl32	= uvc_v4l2_compat_ioctl32,
#endif
	.read		= uvc_v4l2_read,
	.mmap		= uvc_v4l2_mmap,
	.poll		= uvc_v4l2_poll,
#ifndef CONFIG_MMU
	.get_unmapped_area = uvc_v4l2_get_unmapped_area,
#endif
};
<|MERGE_RESOLUTION|>--- conflicted
+++ resolved
@@ -44,15 +44,10 @@
 	if (v4l2_ctrl_get_name(map->id) == NULL) {
 		map->name = kmemdup(xmap->name, sizeof(xmap->name),
 				    GFP_KERNEL);
-<<<<<<< HEAD
-		if (!map->name)
-			return -ENOMEM;
-=======
 		if (!map->name) {
 			ret = -ENOMEM;
 			goto free_map;
 		}
->>>>>>> 754e0b0e
 	}
 	memcpy(map->entity, xmap->entity, sizeof(map->entity));
 	map->selector = xmap->selector;
