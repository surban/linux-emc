/*
 * adv7604 - Analog Devices ADV7604 video decoder driver
 *
 * Copyright 2012 Cisco Systems, Inc. and/or its affiliates. All rights reserved.
 *
 * This program is free software; you may redistribute it and/or modify
 * it under the terms of the GNU General Public License as published by
 * the Free Software Foundation; version 2 of the License.
 *
 * THE SOFTWARE IS PROVIDED "AS IS", WITHOUT WARRANTY OF ANY KIND,
 * EXPRESS OR IMPLIED, INCLUDING BUT NOT LIMITED TO THE WARRANTIES OF
 * MERCHANTABILITY, FITNESS FOR A PARTICULAR PURPOSE AND
 * NONINFRINGEMENT. IN NO EVENT SHALL THE AUTHORS OR COPYRIGHT HOLDERS
 * BE LIABLE FOR ANY CLAIM, DAMAGES OR OTHER LIABILITY, WHETHER IN AN
 * ACTION OF CONTRACT, TORT OR OTHERWISE, ARISING FROM, OUT OF OR IN
 * CONNECTION WITH THE SOFTWARE OR THE USE OR OTHER DEALINGS IN THE
 * SOFTWARE.
 *
 */

/*
 * References (c = chapter, p = page):
 * REF_01 - Analog devices, ADV7604, Register Settings Recommendations,
 *		Revision 2.5, June 2010
 * REF_02 - Analog devices, Register map documentation, Documentation of
 *		the register maps, Software manual, Rev. F, June 2010
 * REF_03 - Analog devices, ADV7604, Hardware Manual, Rev. F, August 2010
 */

#include <linux/delay.h>
#include <linux/gpio/consumer.h>
#include <linux/hdmi.h>
#include <linux/i2c.h>
#include <linux/kernel.h>
#include <linux/module.h>
#include <linux/slab.h>
#include <linux/v4l2-dv-timings.h>
#include <linux/videodev2.h>
#include <linux/workqueue.h>
#include <linux/regmap.h>

#include <media/i2c/adv7604.h>
#include <media/cec.h>
#include <media/v4l2-ctrls.h>
#include <media/v4l2-device.h>
#include <media/v4l2-event.h>
#include <media/v4l2-dv-timings.h>
#include <media/v4l2-of.h>

static int debug;
module_param(debug, int, 0644);
MODULE_PARM_DESC(debug, "debug level (0-2)");

MODULE_DESCRIPTION("Analog Devices ADV7604 video decoder driver");
MODULE_AUTHOR("Hans Verkuil <hans.verkuil@cisco.com>");
MODULE_AUTHOR("Mats Randgaard <mats.randgaard@cisco.com>");
MODULE_LICENSE("GPL");

/* ADV7604 system clock frequency */
#define ADV76XX_FSC (28636360)

#define ADV76XX_RGB_OUT					(1 << 1)

#define ADV76XX_OP_FORMAT_SEL_8BIT			(0 << 0)
#define ADV7604_OP_FORMAT_SEL_10BIT			(1 << 0)
#define ADV76XX_OP_FORMAT_SEL_12BIT			(2 << 0)

#define ADV76XX_OP_MODE_SEL_SDR_422			(0 << 5)
#define ADV7604_OP_MODE_SEL_DDR_422			(1 << 5)
#define ADV76XX_OP_MODE_SEL_SDR_444			(2 << 5)
#define ADV7604_OP_MODE_SEL_DDR_444			(3 << 5)
#define ADV76XX_OP_MODE_SEL_SDR_422_2X			(4 << 5)
#define ADV7604_OP_MODE_SEL_ADI_CM			(5 << 5)

#define ADV76XX_OP_CH_SEL_GBR				(0 << 5)
#define ADV76XX_OP_CH_SEL_GRB				(1 << 5)
#define ADV76XX_OP_CH_SEL_BGR				(2 << 5)
#define ADV76XX_OP_CH_SEL_RGB				(3 << 5)
#define ADV76XX_OP_CH_SEL_BRG				(4 << 5)
#define ADV76XX_OP_CH_SEL_RBG				(5 << 5)

#define ADV76XX_OP_SWAP_CB_CR				(1 << 0)

#define ADV76XX_MAX_ADDRS (3)

enum adv76xx_type {
	ADV7604,
	ADV7611,
	ADV7612,
};

struct adv76xx_reg_seq {
	unsigned int reg;
	u8 val;
};

struct adv76xx_format_info {
	u32 code;
	u8 op_ch_sel;
	bool rgb_out;
	bool swap_cb_cr;
	u8 op_format_sel;
};

struct adv76xx_cfg_read_infoframe {
	const char *desc;
	u8 present_mask;
	u8 head_addr;
	u8 payload_addr;
};

struct adv76xx_chip_info {
	enum adv76xx_type type;

	bool has_afe;
	unsigned int max_port;
	unsigned int num_dv_ports;

	unsigned int edid_enable_reg;
	unsigned int edid_status_reg;
	unsigned int lcf_reg;

	unsigned int cable_det_mask;
	unsigned int tdms_lock_mask;
	unsigned int fmt_change_digital_mask;
	unsigned int cp_csc;

	const struct adv76xx_format_info *formats;
	unsigned int nformats;

	void (*set_termination)(struct v4l2_subdev *sd, bool enable);
	void (*setup_irqs)(struct v4l2_subdev *sd);
	unsigned int (*read_hdmi_pixelclock)(struct v4l2_subdev *sd);
	unsigned int (*read_cable_det)(struct v4l2_subdev *sd);

	/* 0 = AFE, 1 = HDMI */
	const struct adv76xx_reg_seq *recommended_settings[2];
	unsigned int num_recommended_settings[2];

	unsigned long page_mask;

	/* Masks for timings */
	unsigned int linewidth_mask;
	unsigned int field0_height_mask;
	unsigned int field1_height_mask;
	unsigned int hfrontporch_mask;
	unsigned int hsync_mask;
	unsigned int hbackporch_mask;
	unsigned int field0_vfrontporch_mask;
	unsigned int field1_vfrontporch_mask;
	unsigned int field0_vsync_mask;
	unsigned int field1_vsync_mask;
	unsigned int field0_vbackporch_mask;
	unsigned int field1_vbackporch_mask;
};

/*
 **********************************************************************
 *
 *  Arrays with configuration parameters for the ADV7604
 *
 **********************************************************************
 */

struct adv76xx_state {
	const struct adv76xx_chip_info *info;
	struct adv76xx_platform_data pdata;

	struct gpio_desc *hpd_gpio[4];
	struct gpio_desc *reset_gpio;

	struct v4l2_subdev sd;
	struct media_pad pads[ADV76XX_PAD_MAX];
	unsigned int source_pad;

	struct v4l2_ctrl_handler hdl;

	enum adv76xx_pad selected_input;

	struct v4l2_dv_timings timings;
	const struct adv76xx_format_info *format;

	struct {
		u8 edid[256];
		u32 present;
		unsigned blocks;
	} edid;
	u16 spa_port_a[2];
	struct v4l2_fract aspect_ratio;
	u32 rgb_quantization_range;
<<<<<<< HEAD

	struct cec_adapter *cec_adap;
	u8   cec_addr[ADV76XX_MAX_ADDRS];
	u8   cec_valid_addrs;
	bool cec_enabled_adap;

	struct workqueue_struct *work_queues;
=======
>>>>>>> 009a6208
	struct delayed_work delayed_work_enable_hotplug;
	bool restart_stdi_once;

	/* CEC */
	struct cec_adapter *cec_adap;
	u8   cec_addr[ADV76XX_MAX_ADDRS];
	u8   cec_valid_addrs;
	bool cec_enabled_adap;

	/* i2c clients */
	struct i2c_client *i2c_clients[ADV76XX_PAGE_MAX];

	/* Regmaps */
	struct regmap *regmap[ADV76XX_PAGE_MAX];

	/* controls */
	struct v4l2_ctrl *detect_tx_5v_ctrl;
	struct v4l2_ctrl *analog_sampling_phase_ctrl;
	struct v4l2_ctrl *free_run_color_manual_ctrl;
	struct v4l2_ctrl *free_run_color_ctrl;
	struct v4l2_ctrl *rgb_quantization_range_ctrl;
};

static bool adv76xx_has_afe(struct adv76xx_state *state)
{
	return state->info->has_afe;
}

/* Unsupported timings. This device cannot support 720p30. */
static const struct v4l2_dv_timings adv76xx_timings_exceptions[] = {
	V4L2_DV_BT_CEA_1280X720P30,
	{ }
};

static bool adv76xx_check_dv_timings(const struct v4l2_dv_timings *t, void *hdl)
{
	int i;

	for (i = 0; adv76xx_timings_exceptions[i].bt.width; i++)
		if (v4l2_match_dv_timings(t, adv76xx_timings_exceptions + i, 0, false))
			return false;
	return true;
}

struct adv76xx_video_standards {
	struct v4l2_dv_timings timings;
	u8 vid_std;
	u8 v_freq;
};

/* sorted by number of lines */
static const struct adv76xx_video_standards adv7604_prim_mode_comp[] = {
	/* { V4L2_DV_BT_CEA_720X480P59_94, 0x0a, 0x00 }, TODO flickering */
	{ V4L2_DV_BT_CEA_720X576P50, 0x0b, 0x00 },
	{ V4L2_DV_BT_CEA_1280X720P50, 0x19, 0x01 },
	{ V4L2_DV_BT_CEA_1280X720P60, 0x19, 0x00 },
	{ V4L2_DV_BT_CEA_1920X1080P24, 0x1e, 0x04 },
	{ V4L2_DV_BT_CEA_1920X1080P25, 0x1e, 0x03 },
	{ V4L2_DV_BT_CEA_1920X1080P30, 0x1e, 0x02 },
	{ V4L2_DV_BT_CEA_1920X1080P50, 0x1e, 0x01 },
	{ V4L2_DV_BT_CEA_1920X1080P60, 0x1e, 0x00 },
	/* TODO add 1920x1080P60_RB (CVT timing) */
	{ },
};

/* sorted by number of lines */
static const struct adv76xx_video_standards adv7604_prim_mode_gr[] = {
	{ V4L2_DV_BT_DMT_640X480P60, 0x08, 0x00 },
	{ V4L2_DV_BT_DMT_640X480P72, 0x09, 0x00 },
	{ V4L2_DV_BT_DMT_640X480P75, 0x0a, 0x00 },
	{ V4L2_DV_BT_DMT_640X480P85, 0x0b, 0x00 },
	{ V4L2_DV_BT_DMT_800X600P56, 0x00, 0x00 },
	{ V4L2_DV_BT_DMT_800X600P60, 0x01, 0x00 },
	{ V4L2_DV_BT_DMT_800X600P72, 0x02, 0x00 },
	{ V4L2_DV_BT_DMT_800X600P75, 0x03, 0x00 },
	{ V4L2_DV_BT_DMT_800X600P85, 0x04, 0x00 },
	{ V4L2_DV_BT_DMT_1024X768P60, 0x0c, 0x00 },
	{ V4L2_DV_BT_DMT_1024X768P70, 0x0d, 0x00 },
	{ V4L2_DV_BT_DMT_1024X768P75, 0x0e, 0x00 },
	{ V4L2_DV_BT_DMT_1024X768P85, 0x0f, 0x00 },
	{ V4L2_DV_BT_DMT_1280X1024P60, 0x05, 0x00 },
	{ V4L2_DV_BT_DMT_1280X1024P75, 0x06, 0x00 },
	{ V4L2_DV_BT_DMT_1360X768P60, 0x12, 0x00 },
	{ V4L2_DV_BT_DMT_1366X768P60, 0x13, 0x00 },
	{ V4L2_DV_BT_DMT_1400X1050P60, 0x14, 0x00 },
	{ V4L2_DV_BT_DMT_1400X1050P75, 0x15, 0x00 },
	{ V4L2_DV_BT_DMT_1600X1200P60, 0x16, 0x00 }, /* TODO not tested */
	/* TODO add 1600X1200P60_RB (not a DMT timing) */
	{ V4L2_DV_BT_DMT_1680X1050P60, 0x18, 0x00 },
	{ V4L2_DV_BT_DMT_1920X1200P60_RB, 0x19, 0x00 }, /* TODO not tested */
	{ },
};

/* sorted by number of lines */
static const struct adv76xx_video_standards adv76xx_prim_mode_hdmi_comp[] = {
	{ V4L2_DV_BT_CEA_720X480P59_94, 0x0a, 0x00 },
	{ V4L2_DV_BT_CEA_720X576P50, 0x0b, 0x00 },
	{ V4L2_DV_BT_CEA_1280X720P50, 0x13, 0x01 },
	{ V4L2_DV_BT_CEA_1280X720P60, 0x13, 0x00 },
	{ V4L2_DV_BT_CEA_1920X1080P24, 0x1e, 0x04 },
	{ V4L2_DV_BT_CEA_1920X1080P25, 0x1e, 0x03 },
	{ V4L2_DV_BT_CEA_1920X1080P30, 0x1e, 0x02 },
	{ V4L2_DV_BT_CEA_1920X1080P50, 0x1e, 0x01 },
	{ V4L2_DV_BT_CEA_1920X1080P60, 0x1e, 0x00 },
	{ },
};

/* sorted by number of lines */
static const struct adv76xx_video_standards adv76xx_prim_mode_hdmi_gr[] = {
	{ V4L2_DV_BT_DMT_640X480P60, 0x08, 0x00 },
	{ V4L2_DV_BT_DMT_640X480P72, 0x09, 0x00 },
	{ V4L2_DV_BT_DMT_640X480P75, 0x0a, 0x00 },
	{ V4L2_DV_BT_DMT_640X480P85, 0x0b, 0x00 },
	{ V4L2_DV_BT_DMT_800X600P56, 0x00, 0x00 },
	{ V4L2_DV_BT_DMT_800X600P60, 0x01, 0x00 },
	{ V4L2_DV_BT_DMT_800X600P72, 0x02, 0x00 },
	{ V4L2_DV_BT_DMT_800X600P75, 0x03, 0x00 },
	{ V4L2_DV_BT_DMT_800X600P85, 0x04, 0x00 },
	{ V4L2_DV_BT_DMT_1024X768P60, 0x0c, 0x00 },
	{ V4L2_DV_BT_DMT_1024X768P70, 0x0d, 0x00 },
	{ V4L2_DV_BT_DMT_1024X768P75, 0x0e, 0x00 },
	{ V4L2_DV_BT_DMT_1024X768P85, 0x0f, 0x00 },
	{ V4L2_DV_BT_DMT_1280X1024P60, 0x05, 0x00 },
	{ V4L2_DV_BT_DMT_1280X1024P75, 0x06, 0x00 },
	{ },
};

static const struct v4l2_event adv76xx_ev_fmt = {
	.type = V4L2_EVENT_SOURCE_CHANGE,
	.u.src_change.changes = V4L2_EVENT_SRC_CH_RESOLUTION,
};

/* ----------------------------------------------------------------------- */

static inline struct adv76xx_state *to_state(struct v4l2_subdev *sd)
{
	return container_of(sd, struct adv76xx_state, sd);
}

static inline unsigned htotal(const struct v4l2_bt_timings *t)
{
	return V4L2_DV_BT_FRAME_WIDTH(t);
}

static inline unsigned vtotal(const struct v4l2_bt_timings *t)
{
	return V4L2_DV_BT_FRAME_HEIGHT(t);
}

/* ----------------------------------------------------------------------- */

static int adv76xx_read_check(struct adv76xx_state *state,
			     int client_page, u8 reg)
{
	struct i2c_client *client = state->i2c_clients[client_page];
	int err;
	unsigned int val;

	err = regmap_read(state->regmap[client_page], reg, &val);

	if (err) {
		v4l_err(client, "error reading %02x, %02x\n",
				client->addr, reg);
		return err;
	}
	return val;
}

/* adv76xx_write_block(): Write raw data with a maximum of I2C_SMBUS_BLOCK_MAX
 * size to one or more registers.
 *
 * A value of zero will be returned on success, a negative errno will
 * be returned in error cases.
 */
static int adv76xx_write_block(struct adv76xx_state *state, int client_page,
			      unsigned int init_reg, const void *val,
			      size_t val_len)
{
	struct regmap *regmap = state->regmap[client_page];

	if (val_len > I2C_SMBUS_BLOCK_MAX)
		val_len = I2C_SMBUS_BLOCK_MAX;

	return regmap_raw_write(regmap, init_reg, val, val_len);
}

/* ----------------------------------------------------------------------- */

static inline int io_read(struct v4l2_subdev *sd, u8 reg)
{
	struct adv76xx_state *state = to_state(sd);

	return adv76xx_read_check(state, ADV76XX_PAGE_IO, reg);
}

static inline int io_write(struct v4l2_subdev *sd, u8 reg, u8 val)
{
	struct adv76xx_state *state = to_state(sd);

	return regmap_write(state->regmap[ADV76XX_PAGE_IO], reg, val);
}

static inline int io_write_clr_set(struct v4l2_subdev *sd, u8 reg, u8 mask,
				   u8 val)
{
	return io_write(sd, reg, (io_read(sd, reg) & ~mask) | val);
}

static inline int avlink_read(struct v4l2_subdev *sd, u8 reg)
{
	struct adv76xx_state *state = to_state(sd);

	return adv76xx_read_check(state, ADV7604_PAGE_AVLINK, reg);
}

static inline int avlink_write(struct v4l2_subdev *sd, u8 reg, u8 val)
{
	struct adv76xx_state *state = to_state(sd);

	return regmap_write(state->regmap[ADV7604_PAGE_AVLINK], reg, val);
}

static inline int cec_read(struct v4l2_subdev *sd, u8 reg)
{
	struct adv76xx_state *state = to_state(sd);

	return adv76xx_read_check(state, ADV76XX_PAGE_CEC, reg);
}

static inline int cec_write(struct v4l2_subdev *sd, u8 reg, u8 val)
{
	struct adv76xx_state *state = to_state(sd);

	return regmap_write(state->regmap[ADV76XX_PAGE_CEC], reg, val);
}

static inline int cec_write_clr_set(struct v4l2_subdev *sd, u8 reg, u8 mask,
				   u8 val)
{
	return cec_write(sd, reg, (cec_read(sd, reg) & ~mask) | val);
}

static inline int infoframe_read(struct v4l2_subdev *sd, u8 reg)
{
	struct adv76xx_state *state = to_state(sd);

	return adv76xx_read_check(state, ADV76XX_PAGE_INFOFRAME, reg);
}

static inline int infoframe_write(struct v4l2_subdev *sd, u8 reg, u8 val)
{
	struct adv76xx_state *state = to_state(sd);

	return regmap_write(state->regmap[ADV76XX_PAGE_INFOFRAME], reg, val);
}

static inline int afe_read(struct v4l2_subdev *sd, u8 reg)
{
	struct adv76xx_state *state = to_state(sd);

	return adv76xx_read_check(state, ADV76XX_PAGE_AFE, reg);
}

static inline int afe_write(struct v4l2_subdev *sd, u8 reg, u8 val)
{
	struct adv76xx_state *state = to_state(sd);

	return regmap_write(state->regmap[ADV76XX_PAGE_AFE], reg, val);
}

static inline int rep_read(struct v4l2_subdev *sd, u8 reg)
{
	struct adv76xx_state *state = to_state(sd);

	return adv76xx_read_check(state, ADV76XX_PAGE_REP, reg);
}

static inline int rep_write(struct v4l2_subdev *sd, u8 reg, u8 val)
{
	struct adv76xx_state *state = to_state(sd);

	return regmap_write(state->regmap[ADV76XX_PAGE_REP], reg, val);
}

static inline int rep_write_clr_set(struct v4l2_subdev *sd, u8 reg, u8 mask, u8 val)
{
	return rep_write(sd, reg, (rep_read(sd, reg) & ~mask) | val);
}

static inline int edid_read(struct v4l2_subdev *sd, u8 reg)
{
	struct adv76xx_state *state = to_state(sd);

	return adv76xx_read_check(state, ADV76XX_PAGE_EDID, reg);
}

static inline int edid_write(struct v4l2_subdev *sd, u8 reg, u8 val)
{
	struct adv76xx_state *state = to_state(sd);

	return regmap_write(state->regmap[ADV76XX_PAGE_EDID], reg, val);
}

static inline int edid_write_block(struct v4l2_subdev *sd,
					unsigned int total_len, const u8 *val)
{
	struct adv76xx_state *state = to_state(sd);
	int err = 0;
	int i = 0;
	int len = 0;

	v4l2_dbg(2, debug, sd, "%s: write EDID block (%d byte)\n",
				__func__, total_len);

	while (!err && i < total_len) {
		len = (total_len - i) > I2C_SMBUS_BLOCK_MAX ?
				I2C_SMBUS_BLOCK_MAX :
				(total_len - i);

		err = adv76xx_write_block(state, ADV76XX_PAGE_EDID,
				i, val + i, len);
		i += len;
	}

	return err;
}

static void adv76xx_set_hpd(struct adv76xx_state *state, unsigned int hpd)
{
	unsigned int i;

	for (i = 0; i < state->info->num_dv_ports; ++i)
		gpiod_set_value_cansleep(state->hpd_gpio[i], hpd & BIT(i));

	v4l2_subdev_notify(&state->sd, ADV76XX_HOTPLUG, &hpd);
}

static void adv76xx_delayed_work_enable_hotplug(struct work_struct *work)
{
	struct delayed_work *dwork = to_delayed_work(work);
	struct adv76xx_state *state = container_of(dwork, struct adv76xx_state,
						delayed_work_enable_hotplug);
	struct v4l2_subdev *sd = &state->sd;

	v4l2_dbg(2, debug, sd, "%s: enable hotplug\n", __func__);

	adv76xx_set_hpd(state, state->edid.present);
}

static inline int hdmi_read(struct v4l2_subdev *sd, u8 reg)
{
	struct adv76xx_state *state = to_state(sd);

	return adv76xx_read_check(state, ADV76XX_PAGE_HDMI, reg);
}

static u16 hdmi_read16(struct v4l2_subdev *sd, u8 reg, u16 mask)
{
	return ((hdmi_read(sd, reg) << 8) | hdmi_read(sd, reg + 1)) & mask;
}

static inline int hdmi_write(struct v4l2_subdev *sd, u8 reg, u8 val)
{
	struct adv76xx_state *state = to_state(sd);

	return regmap_write(state->regmap[ADV76XX_PAGE_HDMI], reg, val);
}

static inline int hdmi_write_clr_set(struct v4l2_subdev *sd, u8 reg, u8 mask, u8 val)
{
	return hdmi_write(sd, reg, (hdmi_read(sd, reg) & ~mask) | val);
}

static inline int test_write(struct v4l2_subdev *sd, u8 reg, u8 val)
{
	struct adv76xx_state *state = to_state(sd);

	return regmap_write(state->regmap[ADV76XX_PAGE_TEST], reg, val);
}

static inline int cp_read(struct v4l2_subdev *sd, u8 reg)
{
	struct adv76xx_state *state = to_state(sd);

	return adv76xx_read_check(state, ADV76XX_PAGE_CP, reg);
}

static u16 cp_read16(struct v4l2_subdev *sd, u8 reg, u16 mask)
{
	return ((cp_read(sd, reg) << 8) | cp_read(sd, reg + 1)) & mask;
}

static inline int cp_write(struct v4l2_subdev *sd, u8 reg, u8 val)
{
	struct adv76xx_state *state = to_state(sd);

	return regmap_write(state->regmap[ADV76XX_PAGE_CP], reg, val);
}

static inline int cp_write_clr_set(struct v4l2_subdev *sd, u8 reg, u8 mask, u8 val)
{
	return cp_write(sd, reg, (cp_read(sd, reg) & ~mask) | val);
}

static inline int vdp_read(struct v4l2_subdev *sd, u8 reg)
{
	struct adv76xx_state *state = to_state(sd);

	return adv76xx_read_check(state, ADV7604_PAGE_VDP, reg);
}

static inline int vdp_write(struct v4l2_subdev *sd, u8 reg, u8 val)
{
	struct adv76xx_state *state = to_state(sd);

	return regmap_write(state->regmap[ADV7604_PAGE_VDP], reg, val);
}

#define ADV76XX_REG(page, offset)	(((page) << 8) | (offset))
#define ADV76XX_REG_SEQ_TERM		0xffff

#ifdef CONFIG_VIDEO_ADV_DEBUG
static int adv76xx_read_reg(struct v4l2_subdev *sd, unsigned int reg)
{
	struct adv76xx_state *state = to_state(sd);
	unsigned int page = reg >> 8;
	unsigned int val;
	int err;

	if (!(BIT(page) & state->info->page_mask))
		return -EINVAL;

	reg &= 0xff;
	err = regmap_read(state->regmap[page], reg, &val);

	return err ? err : val;
}
#endif

static int adv76xx_write_reg(struct v4l2_subdev *sd, unsigned int reg, u8 val)
{
	struct adv76xx_state *state = to_state(sd);
	unsigned int page = reg >> 8;

	if (!(BIT(page) & state->info->page_mask))
		return -EINVAL;

	reg &= 0xff;

	return regmap_write(state->regmap[page], reg, val);
}

static void adv76xx_write_reg_seq(struct v4l2_subdev *sd,
				  const struct adv76xx_reg_seq *reg_seq)
{
	unsigned int i;

	for (i = 0; reg_seq[i].reg != ADV76XX_REG_SEQ_TERM; i++)
		adv76xx_write_reg(sd, reg_seq[i].reg, reg_seq[i].val);
}

/* -----------------------------------------------------------------------------
 * Format helpers
 */

static const struct adv76xx_format_info adv7604_formats[] = {
	{ MEDIA_BUS_FMT_RGB888_1X24, ADV76XX_OP_CH_SEL_RGB, true, false,
	  ADV76XX_OP_MODE_SEL_SDR_444 | ADV76XX_OP_FORMAT_SEL_8BIT },
	{ MEDIA_BUS_FMT_YUYV8_2X8, ADV76XX_OP_CH_SEL_RGB, false, false,
	  ADV76XX_OP_MODE_SEL_SDR_422 | ADV76XX_OP_FORMAT_SEL_8BIT },
	{ MEDIA_BUS_FMT_YVYU8_2X8, ADV76XX_OP_CH_SEL_RGB, false, true,
	  ADV76XX_OP_MODE_SEL_SDR_422 | ADV76XX_OP_FORMAT_SEL_8BIT },
	{ MEDIA_BUS_FMT_YUYV10_2X10, ADV76XX_OP_CH_SEL_RGB, false, false,
	  ADV76XX_OP_MODE_SEL_SDR_422 | ADV7604_OP_FORMAT_SEL_10BIT },
	{ MEDIA_BUS_FMT_YVYU10_2X10, ADV76XX_OP_CH_SEL_RGB, false, true,
	  ADV76XX_OP_MODE_SEL_SDR_422 | ADV7604_OP_FORMAT_SEL_10BIT },
	{ MEDIA_BUS_FMT_YUYV12_2X12, ADV76XX_OP_CH_SEL_RGB, false, false,
	  ADV76XX_OP_MODE_SEL_SDR_422 | ADV76XX_OP_FORMAT_SEL_12BIT },
	{ MEDIA_BUS_FMT_YVYU12_2X12, ADV76XX_OP_CH_SEL_RGB, false, true,
	  ADV76XX_OP_MODE_SEL_SDR_422 | ADV76XX_OP_FORMAT_SEL_12BIT },
	{ MEDIA_BUS_FMT_UYVY8_1X16, ADV76XX_OP_CH_SEL_RBG, false, false,
	  ADV76XX_OP_MODE_SEL_SDR_422_2X | ADV76XX_OP_FORMAT_SEL_8BIT },
	{ MEDIA_BUS_FMT_VYUY8_1X16, ADV76XX_OP_CH_SEL_RBG, false, true,
	  ADV76XX_OP_MODE_SEL_SDR_422_2X | ADV76XX_OP_FORMAT_SEL_8BIT },
	{ MEDIA_BUS_FMT_YUYV8_1X16, ADV76XX_OP_CH_SEL_RGB, false, false,
	  ADV76XX_OP_MODE_SEL_SDR_422_2X | ADV76XX_OP_FORMAT_SEL_8BIT },
	{ MEDIA_BUS_FMT_YVYU8_1X16, ADV76XX_OP_CH_SEL_RGB, false, true,
	  ADV76XX_OP_MODE_SEL_SDR_422_2X | ADV76XX_OP_FORMAT_SEL_8BIT },
	{ MEDIA_BUS_FMT_UYVY10_1X20, ADV76XX_OP_CH_SEL_RBG, false, false,
	  ADV76XX_OP_MODE_SEL_SDR_422_2X | ADV7604_OP_FORMAT_SEL_10BIT },
	{ MEDIA_BUS_FMT_VYUY10_1X20, ADV76XX_OP_CH_SEL_RBG, false, true,
	  ADV76XX_OP_MODE_SEL_SDR_422_2X | ADV7604_OP_FORMAT_SEL_10BIT },
	{ MEDIA_BUS_FMT_YUYV10_1X20, ADV76XX_OP_CH_SEL_RGB, false, false,
	  ADV76XX_OP_MODE_SEL_SDR_422_2X | ADV7604_OP_FORMAT_SEL_10BIT },
	{ MEDIA_BUS_FMT_YVYU10_1X20, ADV76XX_OP_CH_SEL_RGB, false, true,
	  ADV76XX_OP_MODE_SEL_SDR_422_2X | ADV7604_OP_FORMAT_SEL_10BIT },
	{ MEDIA_BUS_FMT_UYVY12_1X24, ADV76XX_OP_CH_SEL_RBG, false, false,
	  ADV76XX_OP_MODE_SEL_SDR_422_2X | ADV76XX_OP_FORMAT_SEL_12BIT },
	{ MEDIA_BUS_FMT_VYUY12_1X24, ADV76XX_OP_CH_SEL_RBG, false, true,
	  ADV76XX_OP_MODE_SEL_SDR_422_2X | ADV76XX_OP_FORMAT_SEL_12BIT },
	{ MEDIA_BUS_FMT_YUYV12_1X24, ADV76XX_OP_CH_SEL_RGB, false, false,
	  ADV76XX_OP_MODE_SEL_SDR_422_2X | ADV76XX_OP_FORMAT_SEL_12BIT },
	{ MEDIA_BUS_FMT_YVYU12_1X24, ADV76XX_OP_CH_SEL_RGB, false, true,
	  ADV76XX_OP_MODE_SEL_SDR_422_2X | ADV76XX_OP_FORMAT_SEL_12BIT },
};

static const struct adv76xx_format_info adv7611_formats[] = {
	{ MEDIA_BUS_FMT_RGB888_1X24, ADV76XX_OP_CH_SEL_RGB, true, false,
	  ADV76XX_OP_MODE_SEL_SDR_444 | ADV76XX_OP_FORMAT_SEL_8BIT },
	{ MEDIA_BUS_FMT_YUYV8_2X8, ADV76XX_OP_CH_SEL_RGB, false, false,
	  ADV76XX_OP_MODE_SEL_SDR_422 | ADV76XX_OP_FORMAT_SEL_8BIT },
	{ MEDIA_BUS_FMT_YVYU8_2X8, ADV76XX_OP_CH_SEL_RGB, false, true,
	  ADV76XX_OP_MODE_SEL_SDR_422 | ADV76XX_OP_FORMAT_SEL_8BIT },
	{ MEDIA_BUS_FMT_YUYV12_2X12, ADV76XX_OP_CH_SEL_RGB, false, false,
	  ADV76XX_OP_MODE_SEL_SDR_422 | ADV76XX_OP_FORMAT_SEL_12BIT },
	{ MEDIA_BUS_FMT_YVYU12_2X12, ADV76XX_OP_CH_SEL_RGB, false, true,
	  ADV76XX_OP_MODE_SEL_SDR_422 | ADV76XX_OP_FORMAT_SEL_12BIT },
	{ MEDIA_BUS_FMT_UYVY8_1X16, ADV76XX_OP_CH_SEL_RBG, false, false,
	  ADV76XX_OP_MODE_SEL_SDR_422_2X | ADV76XX_OP_FORMAT_SEL_8BIT },
	{ MEDIA_BUS_FMT_VYUY8_1X16, ADV76XX_OP_CH_SEL_RBG, false, true,
	  ADV76XX_OP_MODE_SEL_SDR_422_2X | ADV76XX_OP_FORMAT_SEL_8BIT },
	{ MEDIA_BUS_FMT_YUYV8_1X16, ADV76XX_OP_CH_SEL_RGB, false, false,
	  ADV76XX_OP_MODE_SEL_SDR_422_2X | ADV76XX_OP_FORMAT_SEL_8BIT },
	{ MEDIA_BUS_FMT_YVYU8_1X16, ADV76XX_OP_CH_SEL_RGB, false, true,
	  ADV76XX_OP_MODE_SEL_SDR_422_2X | ADV76XX_OP_FORMAT_SEL_8BIT },
	{ MEDIA_BUS_FMT_UYVY12_1X24, ADV76XX_OP_CH_SEL_RBG, false, false,
	  ADV76XX_OP_MODE_SEL_SDR_422_2X | ADV76XX_OP_FORMAT_SEL_12BIT },
	{ MEDIA_BUS_FMT_VYUY12_1X24, ADV76XX_OP_CH_SEL_RBG, false, true,
	  ADV76XX_OP_MODE_SEL_SDR_422_2X | ADV76XX_OP_FORMAT_SEL_12BIT },
	{ MEDIA_BUS_FMT_YUYV12_1X24, ADV76XX_OP_CH_SEL_RGB, false, false,
	  ADV76XX_OP_MODE_SEL_SDR_422_2X | ADV76XX_OP_FORMAT_SEL_12BIT },
	{ MEDIA_BUS_FMT_YVYU12_1X24, ADV76XX_OP_CH_SEL_RGB, false, true,
	  ADV76XX_OP_MODE_SEL_SDR_422_2X | ADV76XX_OP_FORMAT_SEL_12BIT },
};

static const struct adv76xx_format_info adv7612_formats[] = {
	{ MEDIA_BUS_FMT_RGB888_1X24, ADV76XX_OP_CH_SEL_RGB, true, false,
	  ADV76XX_OP_MODE_SEL_SDR_444 | ADV76XX_OP_FORMAT_SEL_8BIT },
	{ MEDIA_BUS_FMT_YUYV8_2X8, ADV76XX_OP_CH_SEL_RGB, false, false,
	  ADV76XX_OP_MODE_SEL_SDR_422 | ADV76XX_OP_FORMAT_SEL_8BIT },
	{ MEDIA_BUS_FMT_YVYU8_2X8, ADV76XX_OP_CH_SEL_RGB, false, true,
	  ADV76XX_OP_MODE_SEL_SDR_422 | ADV76XX_OP_FORMAT_SEL_8BIT },
	{ MEDIA_BUS_FMT_UYVY8_1X16, ADV76XX_OP_CH_SEL_RBG, false, false,
	  ADV76XX_OP_MODE_SEL_SDR_422_2X | ADV76XX_OP_FORMAT_SEL_8BIT },
	{ MEDIA_BUS_FMT_VYUY8_1X16, ADV76XX_OP_CH_SEL_RBG, false, true,
	  ADV76XX_OP_MODE_SEL_SDR_422_2X | ADV76XX_OP_FORMAT_SEL_8BIT },
	{ MEDIA_BUS_FMT_YUYV8_1X16, ADV76XX_OP_CH_SEL_RGB, false, false,
	  ADV76XX_OP_MODE_SEL_SDR_422_2X | ADV76XX_OP_FORMAT_SEL_8BIT },
	{ MEDIA_BUS_FMT_YVYU8_1X16, ADV76XX_OP_CH_SEL_RGB, false, true,
	  ADV76XX_OP_MODE_SEL_SDR_422_2X | ADV76XX_OP_FORMAT_SEL_8BIT },
};

static const struct adv76xx_format_info *
adv76xx_format_info(struct adv76xx_state *state, u32 code)
{
	unsigned int i;

	for (i = 0; i < state->info->nformats; ++i) {
		if (state->info->formats[i].code == code)
			return &state->info->formats[i];
	}

	return NULL;
}

/* ----------------------------------------------------------------------- */

static inline bool is_analog_input(struct v4l2_subdev *sd)
{
	struct adv76xx_state *state = to_state(sd);

	return state->selected_input == ADV7604_PAD_VGA_RGB ||
	       state->selected_input == ADV7604_PAD_VGA_COMP;
}

static inline bool is_digital_input(struct v4l2_subdev *sd)
{
	struct adv76xx_state *state = to_state(sd);

	return state->selected_input == ADV76XX_PAD_HDMI_PORT_A ||
	       state->selected_input == ADV7604_PAD_HDMI_PORT_B ||
	       state->selected_input == ADV7604_PAD_HDMI_PORT_C ||
	       state->selected_input == ADV7604_PAD_HDMI_PORT_D;
}

static const struct v4l2_dv_timings_cap adv7604_timings_cap_analog = {
	.type = V4L2_DV_BT_656_1120,
	/* keep this initialization for compatibility with GCC < 4.4.6 */
	.reserved = { 0 },
	V4L2_INIT_BT_TIMINGS(0, 1920, 0, 1200, 25000000, 170000000,
		V4L2_DV_BT_STD_CEA861 | V4L2_DV_BT_STD_DMT |
			V4L2_DV_BT_STD_GTF | V4L2_DV_BT_STD_CVT,
		V4L2_DV_BT_CAP_PROGRESSIVE | V4L2_DV_BT_CAP_REDUCED_BLANKING |
			V4L2_DV_BT_CAP_CUSTOM)
};

static const struct v4l2_dv_timings_cap adv76xx_timings_cap_digital = {
	.type = V4L2_DV_BT_656_1120,
	/* keep this initialization for compatibility with GCC < 4.4.6 */
	.reserved = { 0 },
	V4L2_INIT_BT_TIMINGS(0, 1920, 0, 1200, 25000000, 225000000,
		V4L2_DV_BT_STD_CEA861 | V4L2_DV_BT_STD_DMT |
			V4L2_DV_BT_STD_GTF | V4L2_DV_BT_STD_CVT,
		V4L2_DV_BT_CAP_PROGRESSIVE | V4L2_DV_BT_CAP_REDUCED_BLANKING |
			V4L2_DV_BT_CAP_CUSTOM)
};

/*
 * Return the DV timings capabilities for the requested sink pad. As a special
 * case, pad value -1 returns the capabilities for the currently selected input.
 */
static const struct v4l2_dv_timings_cap *
adv76xx_get_dv_timings_cap(struct v4l2_subdev *sd, int pad)
{
	if (pad == -1) {
		struct adv76xx_state *state = to_state(sd);

		pad = state->selected_input;
	}

	switch (pad) {
	case ADV76XX_PAD_HDMI_PORT_A:
	case ADV7604_PAD_HDMI_PORT_B:
	case ADV7604_PAD_HDMI_PORT_C:
	case ADV7604_PAD_HDMI_PORT_D:
		return &adv76xx_timings_cap_digital;

	case ADV7604_PAD_VGA_RGB:
	case ADV7604_PAD_VGA_COMP:
	default:
		return &adv7604_timings_cap_analog;
	}
}


/* ----------------------------------------------------------------------- */

#ifdef CONFIG_VIDEO_ADV_DEBUG
static void adv76xx_inv_register(struct v4l2_subdev *sd)
{
	v4l2_info(sd, "0x000-0x0ff: IO Map\n");
	v4l2_info(sd, "0x100-0x1ff: AVLink Map\n");
	v4l2_info(sd, "0x200-0x2ff: CEC Map\n");
	v4l2_info(sd, "0x300-0x3ff: InfoFrame Map\n");
	v4l2_info(sd, "0x400-0x4ff: ESDP Map\n");
	v4l2_info(sd, "0x500-0x5ff: DPP Map\n");
	v4l2_info(sd, "0x600-0x6ff: AFE Map\n");
	v4l2_info(sd, "0x700-0x7ff: Repeater Map\n");
	v4l2_info(sd, "0x800-0x8ff: EDID Map\n");
	v4l2_info(sd, "0x900-0x9ff: HDMI Map\n");
	v4l2_info(sd, "0xa00-0xaff: Test Map\n");
	v4l2_info(sd, "0xb00-0xbff: CP Map\n");
	v4l2_info(sd, "0xc00-0xcff: VDP Map\n");
}

static int adv76xx_g_register(struct v4l2_subdev *sd,
					struct v4l2_dbg_register *reg)
{
	int ret;

	ret = adv76xx_read_reg(sd, reg->reg);
	if (ret < 0) {
		v4l2_info(sd, "Register %03llx not supported\n", reg->reg);
		adv76xx_inv_register(sd);
		return ret;
	}

	reg->size = 1;
	reg->val = ret;

	return 0;
}

static int adv76xx_s_register(struct v4l2_subdev *sd,
					const struct v4l2_dbg_register *reg)
{
	int ret;

	ret = adv76xx_write_reg(sd, reg->reg, reg->val);
	if (ret < 0) {
		v4l2_info(sd, "Register %03llx not supported\n", reg->reg);
		adv76xx_inv_register(sd);
		return ret;
	}

	return 0;
}
#endif

static unsigned int adv7604_read_cable_det(struct v4l2_subdev *sd)
{
	u8 value = io_read(sd, 0x6f);

	return ((value & 0x10) >> 4)
	     | ((value & 0x08) >> 2)
	     | ((value & 0x04) << 0)
	     | ((value & 0x02) << 2);
}

static unsigned int adv7611_read_cable_det(struct v4l2_subdev *sd)
{
	u8 value = io_read(sd, 0x6f);

	return value & 1;
}

static unsigned int adv7612_read_cable_det(struct v4l2_subdev *sd)
{
	/*  Reads CABLE_DET_A_RAW. For input B support, need to
	 *  account for bit 7 [MSB] of 0x6a (ie. CABLE_DET_B_RAW)
	 */
	u8 value = io_read(sd, 0x6f);

	return value & 1;
}

static int adv76xx_s_detect_tx_5v_ctrl(struct v4l2_subdev *sd)
{
	struct adv76xx_state *state = to_state(sd);
	const struct adv76xx_chip_info *info = state->info;
	u16 cable_det = info->read_cable_det(sd);

	return v4l2_ctrl_s_ctrl(state->detect_tx_5v_ctrl, cable_det);
}

static int find_and_set_predefined_video_timings(struct v4l2_subdev *sd,
		u8 prim_mode,
		const struct adv76xx_video_standards *predef_vid_timings,
		const struct v4l2_dv_timings *timings)
{
	int i;

	for (i = 0; predef_vid_timings[i].timings.bt.width; i++) {
		if (!v4l2_match_dv_timings(timings, &predef_vid_timings[i].timings,
				is_digital_input(sd) ? 250000 : 1000000, false))
			continue;
		io_write(sd, 0x00, predef_vid_timings[i].vid_std); /* video std */
		io_write(sd, 0x01, (predef_vid_timings[i].v_freq << 4) +
				prim_mode); /* v_freq and prim mode */
		return 0;
	}

	return -1;
}

static int configure_predefined_video_timings(struct v4l2_subdev *sd,
		struct v4l2_dv_timings *timings)
{
	struct adv76xx_state *state = to_state(sd);
	int err;

	v4l2_dbg(1, debug, sd, "%s", __func__);

	if (adv76xx_has_afe(state)) {
		/* reset to default values */
		io_write(sd, 0x16, 0x43);
		io_write(sd, 0x17, 0x5a);
	}
	/* disable embedded syncs for auto graphics mode */
	cp_write_clr_set(sd, 0x81, 0x10, 0x00);
	cp_write(sd, 0x8f, 0x00);
	cp_write(sd, 0x90, 0x00);
	cp_write(sd, 0xa2, 0x00);
	cp_write(sd, 0xa3, 0x00);
	cp_write(sd, 0xa4, 0x00);
	cp_write(sd, 0xa5, 0x00);
	cp_write(sd, 0xa6, 0x00);
	cp_write(sd, 0xa7, 0x00);
	cp_write(sd, 0xab, 0x00);
	cp_write(sd, 0xac, 0x00);

	if (is_analog_input(sd)) {
		err = find_and_set_predefined_video_timings(sd,
				0x01, adv7604_prim_mode_comp, timings);
		if (err)
			err = find_and_set_predefined_video_timings(sd,
					0x02, adv7604_prim_mode_gr, timings);
	} else if (is_digital_input(sd)) {
		err = find_and_set_predefined_video_timings(sd,
				0x05, adv76xx_prim_mode_hdmi_comp, timings);
		if (err)
			err = find_and_set_predefined_video_timings(sd,
					0x06, adv76xx_prim_mode_hdmi_gr, timings);
	} else {
		v4l2_dbg(2, debug, sd, "%s: Unknown port %d selected\n",
				__func__, state->selected_input);
		err = -1;
	}


	return err;
}

static void configure_custom_video_timings(struct v4l2_subdev *sd,
		const struct v4l2_bt_timings *bt)
{
	struct adv76xx_state *state = to_state(sd);
	u32 width = htotal(bt);
	u32 height = vtotal(bt);
	u16 cp_start_sav = bt->hsync + bt->hbackporch - 4;
	u16 cp_start_eav = width - bt->hfrontporch;
	u16 cp_start_vbi = height - bt->vfrontporch;
	u16 cp_end_vbi = bt->vsync + bt->vbackporch;
	u16 ch1_fr_ll = (((u32)bt->pixelclock / 100) > 0) ?
		((width * (ADV76XX_FSC / 100)) / ((u32)bt->pixelclock / 100)) : 0;
	const u8 pll[2] = {
		0xc0 | ((width >> 8) & 0x1f),
		width & 0xff
	};

	v4l2_dbg(2, debug, sd, "%s\n", __func__);

	if (is_analog_input(sd)) {
		/* auto graphics */
		io_write(sd, 0x00, 0x07); /* video std */
		io_write(sd, 0x01, 0x02); /* prim mode */
		/* enable embedded syncs for auto graphics mode */
		cp_write_clr_set(sd, 0x81, 0x10, 0x10);

		/* Should only be set in auto-graphics mode [REF_02, p. 91-92] */
		/* setup PLL_DIV_MAN_EN and PLL_DIV_RATIO */
		/* IO-map reg. 0x16 and 0x17 should be written in sequence */
		if (regmap_raw_write(state->regmap[ADV76XX_PAGE_IO],
					0x16, pll, 2))
			v4l2_err(sd, "writing to reg 0x16 and 0x17 failed\n");

		/* active video - horizontal timing */
		cp_write(sd, 0xa2, (cp_start_sav >> 4) & 0xff);
		cp_write(sd, 0xa3, ((cp_start_sav & 0x0f) << 4) |
				   ((cp_start_eav >> 8) & 0x0f));
		cp_write(sd, 0xa4, cp_start_eav & 0xff);

		/* active video - vertical timing */
		cp_write(sd, 0xa5, (cp_start_vbi >> 4) & 0xff);
		cp_write(sd, 0xa6, ((cp_start_vbi & 0xf) << 4) |
				   ((cp_end_vbi >> 8) & 0xf));
		cp_write(sd, 0xa7, cp_end_vbi & 0xff);
	} else if (is_digital_input(sd)) {
		/* set default prim_mode/vid_std for HDMI
		   according to [REF_03, c. 4.2] */
		io_write(sd, 0x00, 0x02); /* video std */
		io_write(sd, 0x01, 0x06); /* prim mode */
	} else {
		v4l2_dbg(2, debug, sd, "%s: Unknown port %d selected\n",
				__func__, state->selected_input);
	}

	cp_write(sd, 0x8f, (ch1_fr_ll >> 8) & 0x7);
	cp_write(sd, 0x90, ch1_fr_ll & 0xff);
	cp_write(sd, 0xab, (height >> 4) & 0xff);
	cp_write(sd, 0xac, (height & 0x0f) << 4);
}

static void adv76xx_set_offset(struct v4l2_subdev *sd, bool auto_offset, u16 offset_a, u16 offset_b, u16 offset_c)
{
	struct adv76xx_state *state = to_state(sd);
	u8 offset_buf[4];

	if (auto_offset) {
		offset_a = 0x3ff;
		offset_b = 0x3ff;
		offset_c = 0x3ff;
	}

	v4l2_dbg(2, debug, sd, "%s: %s offset: a = 0x%x, b = 0x%x, c = 0x%x\n",
			__func__, auto_offset ? "Auto" : "Manual",
			offset_a, offset_b, offset_c);

	offset_buf[0] = (cp_read(sd, 0x77) & 0xc0) | ((offset_a & 0x3f0) >> 4);
	offset_buf[1] = ((offset_a & 0x00f) << 4) | ((offset_b & 0x3c0) >> 6);
	offset_buf[2] = ((offset_b & 0x03f) << 2) | ((offset_c & 0x300) >> 8);
	offset_buf[3] = offset_c & 0x0ff;

	/* Registers must be written in this order with no i2c access in between */
	if (regmap_raw_write(state->regmap[ADV76XX_PAGE_CP],
			0x77, offset_buf, 4))
		v4l2_err(sd, "%s: i2c error writing to CP reg 0x77, 0x78, 0x79, 0x7a\n", __func__);
}

static void adv76xx_set_gain(struct v4l2_subdev *sd, bool auto_gain, u16 gain_a, u16 gain_b, u16 gain_c)
{
	struct adv76xx_state *state = to_state(sd);
	u8 gain_buf[4];
	u8 gain_man = 1;
	u8 agc_mode_man = 1;

	if (auto_gain) {
		gain_man = 0;
		agc_mode_man = 0;
		gain_a = 0x100;
		gain_b = 0x100;
		gain_c = 0x100;
	}

	v4l2_dbg(2, debug, sd, "%s: %s gain: a = 0x%x, b = 0x%x, c = 0x%x\n",
			__func__, auto_gain ? "Auto" : "Manual",
			gain_a, gain_b, gain_c);

	gain_buf[0] = ((gain_man << 7) | (agc_mode_man << 6) | ((gain_a & 0x3f0) >> 4));
	gain_buf[1] = (((gain_a & 0x00f) << 4) | ((gain_b & 0x3c0) >> 6));
	gain_buf[2] = (((gain_b & 0x03f) << 2) | ((gain_c & 0x300) >> 8));
	gain_buf[3] = ((gain_c & 0x0ff));

	/* Registers must be written in this order with no i2c access in between */
	if (regmap_raw_write(state->regmap[ADV76XX_PAGE_CP],
			     0x73, gain_buf, 4))
		v4l2_err(sd, "%s: i2c error writing to CP reg 0x73, 0x74, 0x75, 0x76\n", __func__);
}

static void set_rgb_quantization_range(struct v4l2_subdev *sd)
{
	struct adv76xx_state *state = to_state(sd);
	bool rgb_output = io_read(sd, 0x02) & 0x02;
	bool hdmi_signal = hdmi_read(sd, 0x05) & 0x80;
	u8 y = HDMI_COLORSPACE_RGB;

	if (hdmi_signal && (io_read(sd, 0x60) & 1))
		y = infoframe_read(sd, 0x01) >> 5;

	v4l2_dbg(2, debug, sd, "%s: RGB quantization range: %d, RGB out: %d, HDMI: %d\n",
			__func__, state->rgb_quantization_range,
			rgb_output, hdmi_signal);

	adv76xx_set_gain(sd, true, 0x0, 0x0, 0x0);
	adv76xx_set_offset(sd, true, 0x0, 0x0, 0x0);
	io_write_clr_set(sd, 0x02, 0x04, rgb_output ? 0 : 4);

	switch (state->rgb_quantization_range) {
	case V4L2_DV_RGB_RANGE_AUTO:
		if (state->selected_input == ADV7604_PAD_VGA_RGB) {
			/* Receiving analog RGB signal
			 * Set RGB full range (0-255) */
			io_write_clr_set(sd, 0x02, 0xf0, 0x10);
			break;
		}

		if (state->selected_input == ADV7604_PAD_VGA_COMP) {
			/* Receiving analog YPbPr signal
			 * Set automode */
			io_write_clr_set(sd, 0x02, 0xf0, 0xf0);
			break;
		}

		if (hdmi_signal) {
			/* Receiving HDMI signal
			 * Set automode */
			io_write_clr_set(sd, 0x02, 0xf0, 0xf0);
			break;
		}

		/* Receiving DVI-D signal
		 * ADV7604 selects RGB limited range regardless of
		 * input format (CE/IT) in automatic mode */
		if (state->timings.bt.flags & V4L2_DV_FL_IS_CE_VIDEO) {
			/* RGB limited range (16-235) */
			io_write_clr_set(sd, 0x02, 0xf0, 0x00);
		} else {
			/* RGB full range (0-255) */
			io_write_clr_set(sd, 0x02, 0xf0, 0x10);

			if (is_digital_input(sd) && rgb_output) {
				adv76xx_set_offset(sd, false, 0x40, 0x40, 0x40);
			} else {
				adv76xx_set_gain(sd, false, 0xe0, 0xe0, 0xe0);
				adv76xx_set_offset(sd, false, 0x70, 0x70, 0x70);
			}
		}
		break;
	case V4L2_DV_RGB_RANGE_LIMITED:
		if (state->selected_input == ADV7604_PAD_VGA_COMP) {
			/* YCrCb limited range (16-235) */
			io_write_clr_set(sd, 0x02, 0xf0, 0x20);
			break;
		}

		if (y != HDMI_COLORSPACE_RGB)
			break;

		/* RGB limited range (16-235) */
		io_write_clr_set(sd, 0x02, 0xf0, 0x00);

		break;
	case V4L2_DV_RGB_RANGE_FULL:
		if (state->selected_input == ADV7604_PAD_VGA_COMP) {
			/* YCrCb full range (0-255) */
			io_write_clr_set(sd, 0x02, 0xf0, 0x60);
			break;
		}

		if (y != HDMI_COLORSPACE_RGB)
			break;

		/* RGB full range (0-255) */
		io_write_clr_set(sd, 0x02, 0xf0, 0x10);

		if (is_analog_input(sd) || hdmi_signal)
			break;

		/* Adjust gain/offset for DVI-D signals only */
		if (rgb_output) {
			adv76xx_set_offset(sd, false, 0x40, 0x40, 0x40);
		} else {
			adv76xx_set_gain(sd, false, 0xe0, 0xe0, 0xe0);
			adv76xx_set_offset(sd, false, 0x70, 0x70, 0x70);
		}
		break;
	}
}

static int adv76xx_s_ctrl(struct v4l2_ctrl *ctrl)
{
	struct v4l2_subdev *sd =
		&container_of(ctrl->handler, struct adv76xx_state, hdl)->sd;

	struct adv76xx_state *state = to_state(sd);

	switch (ctrl->id) {
	case V4L2_CID_BRIGHTNESS:
		cp_write(sd, 0x3c, ctrl->val);
		return 0;
	case V4L2_CID_CONTRAST:
		cp_write(sd, 0x3a, ctrl->val);
		return 0;
	case V4L2_CID_SATURATION:
		cp_write(sd, 0x3b, ctrl->val);
		return 0;
	case V4L2_CID_HUE:
		cp_write(sd, 0x3d, ctrl->val);
		return 0;
	case  V4L2_CID_DV_RX_RGB_RANGE:
		state->rgb_quantization_range = ctrl->val;
		set_rgb_quantization_range(sd);
		return 0;
	case V4L2_CID_ADV_RX_ANALOG_SAMPLING_PHASE:
		if (!adv76xx_has_afe(state))
			return -EINVAL;
		/* Set the analog sampling phase. This is needed to find the
		   best sampling phase for analog video: an application or
		   driver has to try a number of phases and analyze the picture
		   quality before settling on the best performing phase. */
		afe_write(sd, 0xc8, ctrl->val);
		return 0;
	case V4L2_CID_ADV_RX_FREE_RUN_COLOR_MANUAL:
		/* Use the default blue color for free running mode,
		   or supply your own. */
		cp_write_clr_set(sd, 0xbf, 0x04, ctrl->val << 2);
		return 0;
	case V4L2_CID_ADV_RX_FREE_RUN_COLOR:
		cp_write(sd, 0xc0, (ctrl->val & 0xff0000) >> 16);
		cp_write(sd, 0xc1, (ctrl->val & 0x00ff00) >> 8);
		cp_write(sd, 0xc2, (u8)(ctrl->val & 0x0000ff));
		return 0;
	}
	return -EINVAL;
}

static int adv76xx_g_volatile_ctrl(struct v4l2_ctrl *ctrl)
{
	struct v4l2_subdev *sd =
		&container_of(ctrl->handler, struct adv76xx_state, hdl)->sd;

	if (ctrl->id == V4L2_CID_DV_RX_IT_CONTENT_TYPE) {
		ctrl->val = V4L2_DV_IT_CONTENT_TYPE_NO_ITC;
		if ((io_read(sd, 0x60) & 1) && (infoframe_read(sd, 0x03) & 0x80))
			ctrl->val = (infoframe_read(sd, 0x05) >> 4) & 3;
		return 0;
	}
	return -EINVAL;
}

/* ----------------------------------------------------------------------- */

static inline bool no_power(struct v4l2_subdev *sd)
{
	/* Entire chip or CP powered off */
	return io_read(sd, 0x0c) & 0x24;
}

static inline bool no_signal_tmds(struct v4l2_subdev *sd)
{
	struct adv76xx_state *state = to_state(sd);

	return !(io_read(sd, 0x6a) & (0x10 >> state->selected_input));
}

static inline bool no_lock_tmds(struct v4l2_subdev *sd)
{
	struct adv76xx_state *state = to_state(sd);
	const struct adv76xx_chip_info *info = state->info;

	return (io_read(sd, 0x6a) & info->tdms_lock_mask) != info->tdms_lock_mask;
}

static inline bool is_hdmi(struct v4l2_subdev *sd)
{
	return hdmi_read(sd, 0x05) & 0x80;
}

static inline bool no_lock_sspd(struct v4l2_subdev *sd)
{
	struct adv76xx_state *state = to_state(sd);

	/*
	 * Chips without a AFE don't expose registers for the SSPD, so just assume
	 * that we have a lock.
	 */
	if (adv76xx_has_afe(state))
		return false;

	/* TODO channel 2 */
	return ((cp_read(sd, 0xb5) & 0xd0) != 0xd0);
}

static inline bool no_lock_stdi(struct v4l2_subdev *sd)
{
	/* TODO channel 2 */
	return !(cp_read(sd, 0xb1) & 0x80);
}

static inline bool no_signal(struct v4l2_subdev *sd)
{
	bool ret;

	ret = no_power(sd);

	ret |= no_lock_stdi(sd);
	ret |= no_lock_sspd(sd);

	if (is_digital_input(sd)) {
		ret |= no_lock_tmds(sd);
		ret |= no_signal_tmds(sd);
	}

	return ret;
}

static inline bool no_lock_cp(struct v4l2_subdev *sd)
{
	struct adv76xx_state *state = to_state(sd);

	if (!adv76xx_has_afe(state))
		return false;

	/* CP has detected a non standard number of lines on the incoming
	   video compared to what it is configured to receive by s_dv_timings */
	return io_read(sd, 0x12) & 0x01;
}

static inline bool in_free_run(struct v4l2_subdev *sd)
{
	return cp_read(sd, 0xff) & 0x10;
}

static int adv76xx_g_input_status(struct v4l2_subdev *sd, u32 *status)
{
	*status = 0;
	*status |= no_power(sd) ? V4L2_IN_ST_NO_POWER : 0;
	*status |= no_signal(sd) ? V4L2_IN_ST_NO_SIGNAL : 0;
	if (!in_free_run(sd) && no_lock_cp(sd))
		*status |= is_digital_input(sd) ?
			   V4L2_IN_ST_NO_SYNC : V4L2_IN_ST_NO_H_LOCK;

	v4l2_dbg(1, debug, sd, "%s: status = 0x%x\n", __func__, *status);

	return 0;
}

/* ----------------------------------------------------------------------- */

struct stdi_readback {
	u16 bl, lcf, lcvs;
	u8 hs_pol, vs_pol;
	bool interlaced;
};

static int stdi2dv_timings(struct v4l2_subdev *sd,
		struct stdi_readback *stdi,
		struct v4l2_dv_timings *timings)
{
	struct adv76xx_state *state = to_state(sd);
	u32 hfreq = (ADV76XX_FSC * 8) / stdi->bl;
	u32 pix_clk;
	int i;

	for (i = 0; v4l2_dv_timings_presets[i].bt.width; i++) {
		const struct v4l2_bt_timings *bt = &v4l2_dv_timings_presets[i].bt;

		if (!v4l2_valid_dv_timings(&v4l2_dv_timings_presets[i],
					   adv76xx_get_dv_timings_cap(sd, -1),
					   adv76xx_check_dv_timings, NULL))
			continue;
		if (vtotal(bt) != stdi->lcf + 1)
			continue;
		if (bt->vsync != stdi->lcvs)
			continue;

		pix_clk = hfreq * htotal(bt);

		if ((pix_clk < bt->pixelclock + 1000000) &&
		    (pix_clk > bt->pixelclock - 1000000)) {
			*timings = v4l2_dv_timings_presets[i];
			return 0;
		}
	}

	if (v4l2_detect_cvt(stdi->lcf + 1, hfreq, stdi->lcvs, 0,
			(stdi->hs_pol == '+' ? V4L2_DV_HSYNC_POS_POL : 0) |
			(stdi->vs_pol == '+' ? V4L2_DV_VSYNC_POS_POL : 0),
			false, timings))
		return 0;
	if (v4l2_detect_gtf(stdi->lcf + 1, hfreq, stdi->lcvs,
			(stdi->hs_pol == '+' ? V4L2_DV_HSYNC_POS_POL : 0) |
			(stdi->vs_pol == '+' ? V4L2_DV_VSYNC_POS_POL : 0),
			false, state->aspect_ratio, timings))
		return 0;

	v4l2_dbg(2, debug, sd,
		"%s: No format candidate found for lcvs = %d, lcf=%d, bl = %d, %chsync, %cvsync\n",
		__func__, stdi->lcvs, stdi->lcf, stdi->bl,
		stdi->hs_pol, stdi->vs_pol);
	return -1;
}


static int read_stdi(struct v4l2_subdev *sd, struct stdi_readback *stdi)
{
	struct adv76xx_state *state = to_state(sd);
	const struct adv76xx_chip_info *info = state->info;
	u8 polarity;

	if (no_lock_stdi(sd) || no_lock_sspd(sd)) {
		v4l2_dbg(2, debug, sd, "%s: STDI and/or SSPD not locked\n", __func__);
		return -1;
	}

	/* read STDI */
	stdi->bl = cp_read16(sd, 0xb1, 0x3fff);
	stdi->lcf = cp_read16(sd, info->lcf_reg, 0x7ff);
	stdi->lcvs = cp_read(sd, 0xb3) >> 3;
	stdi->interlaced = io_read(sd, 0x12) & 0x10;

	if (adv76xx_has_afe(state)) {
		/* read SSPD */
		polarity = cp_read(sd, 0xb5);
		if ((polarity & 0x03) == 0x01) {
			stdi->hs_pol = polarity & 0x10
				     ? (polarity & 0x08 ? '+' : '-') : 'x';
			stdi->vs_pol = polarity & 0x40
				     ? (polarity & 0x20 ? '+' : '-') : 'x';
		} else {
			stdi->hs_pol = 'x';
			stdi->vs_pol = 'x';
		}
	} else {
		polarity = hdmi_read(sd, 0x05);
		stdi->hs_pol = polarity & 0x20 ? '+' : '-';
		stdi->vs_pol = polarity & 0x10 ? '+' : '-';
	}

	if (no_lock_stdi(sd) || no_lock_sspd(sd)) {
		v4l2_dbg(2, debug, sd,
			"%s: signal lost during readout of STDI/SSPD\n", __func__);
		return -1;
	}

	if (stdi->lcf < 239 || stdi->bl < 8 || stdi->bl == 0x3fff) {
		v4l2_dbg(2, debug, sd, "%s: invalid signal\n", __func__);
		memset(stdi, 0, sizeof(struct stdi_readback));
		return -1;
	}

	v4l2_dbg(2, debug, sd,
		"%s: lcf (frame height - 1) = %d, bl = %d, lcvs (vsync) = %d, %chsync, %cvsync, %s\n",
		__func__, stdi->lcf, stdi->bl, stdi->lcvs,
		stdi->hs_pol, stdi->vs_pol,
		stdi->interlaced ? "interlaced" : "progressive");

	return 0;
}

static int adv76xx_enum_dv_timings(struct v4l2_subdev *sd,
			struct v4l2_enum_dv_timings *timings)
{
	struct adv76xx_state *state = to_state(sd);

	if (timings->pad >= state->source_pad)
		return -EINVAL;

	return v4l2_enum_dv_timings_cap(timings,
		adv76xx_get_dv_timings_cap(sd, timings->pad),
		adv76xx_check_dv_timings, NULL);
}

static int adv76xx_dv_timings_cap(struct v4l2_subdev *sd,
			struct v4l2_dv_timings_cap *cap)
{
	struct adv76xx_state *state = to_state(sd);
	unsigned int pad = cap->pad;

	if (cap->pad >= state->source_pad)
		return -EINVAL;

	*cap = *adv76xx_get_dv_timings_cap(sd, pad);
	cap->pad = pad;

	return 0;
}

/* Fill the optional fields .standards and .flags in struct v4l2_dv_timings
   if the format is listed in adv76xx_timings[] */
static void adv76xx_fill_optional_dv_timings_fields(struct v4l2_subdev *sd,
		struct v4l2_dv_timings *timings)
{
	v4l2_find_dv_timings_cap(timings, adv76xx_get_dv_timings_cap(sd, -1),
				 is_digital_input(sd) ? 250000 : 1000000,
				 adv76xx_check_dv_timings, NULL);
}

static unsigned int adv7604_read_hdmi_pixelclock(struct v4l2_subdev *sd)
{
	unsigned int freq;
	int a, b;

	a = hdmi_read(sd, 0x06);
	b = hdmi_read(sd, 0x3b);
	if (a < 0 || b < 0)
		return 0;
	freq =  a * 1000000 + ((b & 0x30) >> 4) * 250000;

	if (is_hdmi(sd)) {
		/* adjust for deep color mode */
		unsigned bits_per_channel = ((hdmi_read(sd, 0x0b) & 0x60) >> 4) + 8;

		freq = freq * 8 / bits_per_channel;
	}

	return freq;
}

static unsigned int adv7611_read_hdmi_pixelclock(struct v4l2_subdev *sd)
{
	int a, b;

	a = hdmi_read(sd, 0x51);
	b = hdmi_read(sd, 0x52);
	if (a < 0 || b < 0)
		return 0;
	return ((a << 1) | (b >> 7)) * 1000000 + (b & 0x7f) * 1000000 / 128;
}

static int adv76xx_query_dv_timings(struct v4l2_subdev *sd,
			struct v4l2_dv_timings *timings)
{
	struct adv76xx_state *state = to_state(sd);
	const struct adv76xx_chip_info *info = state->info;
	struct v4l2_bt_timings *bt = &timings->bt;
	struct stdi_readback stdi;

	if (!timings)
		return -EINVAL;

	memset(timings, 0, sizeof(struct v4l2_dv_timings));

	if (no_signal(sd)) {
		state->restart_stdi_once = true;
		v4l2_dbg(1, debug, sd, "%s: no valid signal\n", __func__);
		return -ENOLINK;
	}

	/* read STDI */
	if (read_stdi(sd, &stdi)) {
		v4l2_dbg(1, debug, sd, "%s: STDI/SSPD not locked\n", __func__);
		return -ENOLINK;
	}
	bt->interlaced = stdi.interlaced ?
		V4L2_DV_INTERLACED : V4L2_DV_PROGRESSIVE;

	if (is_digital_input(sd)) {
		timings->type = V4L2_DV_BT_656_1120;

		bt->width = hdmi_read16(sd, 0x07, info->linewidth_mask);
		bt->height = hdmi_read16(sd, 0x09, info->field0_height_mask);
		bt->pixelclock = info->read_hdmi_pixelclock(sd);
		bt->hfrontporch = hdmi_read16(sd, 0x20, info->hfrontporch_mask);
		bt->hsync = hdmi_read16(sd, 0x22, info->hsync_mask);
		bt->hbackporch = hdmi_read16(sd, 0x24, info->hbackporch_mask);
		bt->vfrontporch = hdmi_read16(sd, 0x2a,
			info->field0_vfrontporch_mask) / 2;
		bt->vsync = hdmi_read16(sd, 0x2e, info->field0_vsync_mask) / 2;
		bt->vbackporch = hdmi_read16(sd, 0x32,
			info->field0_vbackporch_mask) / 2;
		bt->polarities = ((hdmi_read(sd, 0x05) & 0x10) ? V4L2_DV_VSYNC_POS_POL : 0) |
			((hdmi_read(sd, 0x05) & 0x20) ? V4L2_DV_HSYNC_POS_POL : 0);
		if (bt->interlaced == V4L2_DV_INTERLACED) {
			bt->height += hdmi_read16(sd, 0x0b,
				info->field1_height_mask);
			bt->il_vfrontporch = hdmi_read16(sd, 0x2c,
				info->field1_vfrontporch_mask) / 2;
			bt->il_vsync = hdmi_read16(sd, 0x30,
				info->field1_vsync_mask) / 2;
			bt->il_vbackporch = hdmi_read16(sd, 0x34,
				info->field1_vbackporch_mask) / 2;
		}
		adv76xx_fill_optional_dv_timings_fields(sd, timings);
	} else {
		/* find format
		 * Since LCVS values are inaccurate [REF_03, p. 275-276],
		 * stdi2dv_timings() is called with lcvs +-1 if the first attempt fails.
		 */
		if (!stdi2dv_timings(sd, &stdi, timings))
			goto found;
		stdi.lcvs += 1;
		v4l2_dbg(1, debug, sd, "%s: lcvs + 1 = %d\n", __func__, stdi.lcvs);
		if (!stdi2dv_timings(sd, &stdi, timings))
			goto found;
		stdi.lcvs -= 2;
		v4l2_dbg(1, debug, sd, "%s: lcvs - 1 = %d\n", __func__, stdi.lcvs);
		if (stdi2dv_timings(sd, &stdi, timings)) {
			/*
			 * The STDI block may measure wrong values, especially
			 * for lcvs and lcf. If the driver can not find any
			 * valid timing, the STDI block is restarted to measure
			 * the video timings again. The function will return an
			 * error, but the restart of STDI will generate a new
			 * STDI interrupt and the format detection process will
			 * restart.
			 */
			if (state->restart_stdi_once) {
				v4l2_dbg(1, debug, sd, "%s: restart STDI\n", __func__);
				/* TODO restart STDI for Sync Channel 2 */
				/* enter one-shot mode */
				cp_write_clr_set(sd, 0x86, 0x06, 0x00);
				/* trigger STDI restart */
				cp_write_clr_set(sd, 0x86, 0x06, 0x04);
				/* reset to continuous mode */
				cp_write_clr_set(sd, 0x86, 0x06, 0x02);
				state->restart_stdi_once = false;
				return -ENOLINK;
			}
			v4l2_dbg(1, debug, sd, "%s: format not supported\n", __func__);
			return -ERANGE;
		}
		state->restart_stdi_once = true;
	}
found:

	if (no_signal(sd)) {
		v4l2_dbg(1, debug, sd, "%s: signal lost during readout\n", __func__);
		memset(timings, 0, sizeof(struct v4l2_dv_timings));
		return -ENOLINK;
	}

	if ((is_analog_input(sd) && bt->pixelclock > 170000000) ||
			(is_digital_input(sd) && bt->pixelclock > 225000000)) {
		v4l2_dbg(1, debug, sd, "%s: pixelclock out of range %d\n",
				__func__, (u32)bt->pixelclock);
		return -ERANGE;
	}

	if (debug > 1)
		v4l2_print_dv_timings(sd->name, "adv76xx_query_dv_timings: ",
				      timings, true);

	return 0;
}

static int adv76xx_s_dv_timings(struct v4l2_subdev *sd,
		struct v4l2_dv_timings *timings)
{
	struct adv76xx_state *state = to_state(sd);
	struct v4l2_bt_timings *bt;
	int err;

	if (!timings)
		return -EINVAL;

	if (v4l2_match_dv_timings(&state->timings, timings, 0, false)) {
		v4l2_dbg(1, debug, sd, "%s: no change\n", __func__);
		return 0;
	}

	bt = &timings->bt;

	if (!v4l2_valid_dv_timings(timings, adv76xx_get_dv_timings_cap(sd, -1),
				   adv76xx_check_dv_timings, NULL))
		return -ERANGE;

	adv76xx_fill_optional_dv_timings_fields(sd, timings);

	state->timings = *timings;

	cp_write_clr_set(sd, 0x91, 0x40, bt->interlaced ? 0x40 : 0x00);

	/* Use prim_mode and vid_std when available */
	err = configure_predefined_video_timings(sd, timings);
	if (err) {
		/* custom settings when the video format
		 does not have prim_mode/vid_std */
		configure_custom_video_timings(sd, bt);
	}

	set_rgb_quantization_range(sd);

	if (debug > 1)
		v4l2_print_dv_timings(sd->name, "adv76xx_s_dv_timings: ",
				      timings, true);
	return 0;
}

static int adv76xx_g_dv_timings(struct v4l2_subdev *sd,
		struct v4l2_dv_timings *timings)
{
	struct adv76xx_state *state = to_state(sd);

	*timings = state->timings;
	return 0;
}

static void adv7604_set_termination(struct v4l2_subdev *sd, bool enable)
{
	hdmi_write(sd, 0x01, enable ? 0x00 : 0x78);
}

static void adv7611_set_termination(struct v4l2_subdev *sd, bool enable)
{
	hdmi_write(sd, 0x83, enable ? 0xfe : 0xff);
}

static void enable_input(struct v4l2_subdev *sd)
{
	struct adv76xx_state *state = to_state(sd);

	if (is_analog_input(sd)) {
		io_write(sd, 0x15, 0xb0);   /* Disable Tristate of Pins (no audio) */
	} else if (is_digital_input(sd)) {
		hdmi_write_clr_set(sd, 0x00, 0x03, state->selected_input);
		state->info->set_termination(sd, true);
		io_write(sd, 0x15, 0xa0);   /* Disable Tristate of Pins */
		hdmi_write_clr_set(sd, 0x1a, 0x10, 0x00); /* Unmute audio */
	} else {
		v4l2_dbg(2, debug, sd, "%s: Unknown port %d selected\n",
				__func__, state->selected_input);
	}
}

static void disable_input(struct v4l2_subdev *sd)
{
	struct adv76xx_state *state = to_state(sd);

	hdmi_write_clr_set(sd, 0x1a, 0x10, 0x10); /* Mute audio */
	msleep(16); /* 512 samples with >= 32 kHz sample rate [REF_03, c. 7.16.10] */
	io_write(sd, 0x15, 0xbe);   /* Tristate all outputs from video core */
	state->info->set_termination(sd, false);
}

static void select_input(struct v4l2_subdev *sd)
{
	struct adv76xx_state *state = to_state(sd);
	const struct adv76xx_chip_info *info = state->info;

	if (is_analog_input(sd)) {
		adv76xx_write_reg_seq(sd, info->recommended_settings[0]);

		afe_write(sd, 0x00, 0x08); /* power up ADC */
		afe_write(sd, 0x01, 0x06); /* power up Analog Front End */
		afe_write(sd, 0xc8, 0x00); /* phase control */
	} else if (is_digital_input(sd)) {
		hdmi_write(sd, 0x00, state->selected_input & 0x03);

		adv76xx_write_reg_seq(sd, info->recommended_settings[1]);

		if (adv76xx_has_afe(state)) {
			afe_write(sd, 0x00, 0xff); /* power down ADC */
			afe_write(sd, 0x01, 0xfe); /* power down Analog Front End */
			afe_write(sd, 0xc8, 0x40); /* phase control */
		}

		cp_write(sd, 0x3e, 0x00); /* CP core pre-gain control */
		cp_write(sd, 0xc3, 0x39); /* CP coast control. Graphics mode */
		cp_write(sd, 0x40, 0x80); /* CP core pre-gain control. Graphics mode */
	} else {
		v4l2_dbg(2, debug, sd, "%s: Unknown port %d selected\n",
				__func__, state->selected_input);
	}
}

static int adv76xx_s_routing(struct v4l2_subdev *sd,
		u32 input, u32 output, u32 config)
{
	struct adv76xx_state *state = to_state(sd);

	v4l2_dbg(2, debug, sd, "%s: input %d, selected input %d",
			__func__, input, state->selected_input);

	if (input == state->selected_input)
		return 0;

	if (input > state->info->max_port)
		return -EINVAL;

	state->selected_input = input;

	disable_input(sd);
	select_input(sd);
	enable_input(sd);

	v4l2_subdev_notify_event(sd, &adv76xx_ev_fmt);

	return 0;
}

static int adv76xx_enum_mbus_code(struct v4l2_subdev *sd,
				  struct v4l2_subdev_pad_config *cfg,
				  struct v4l2_subdev_mbus_code_enum *code)
{
	struct adv76xx_state *state = to_state(sd);

	if (code->index >= state->info->nformats)
		return -EINVAL;

	code->code = state->info->formats[code->index].code;

	return 0;
}

static void adv76xx_fill_format(struct adv76xx_state *state,
				struct v4l2_mbus_framefmt *format)
{
	memset(format, 0, sizeof(*format));

	format->width = state->timings.bt.width;
	format->height = state->timings.bt.height;
	format->field = V4L2_FIELD_NONE;
	format->colorspace = V4L2_COLORSPACE_SRGB;

	if (state->timings.bt.flags & V4L2_DV_FL_IS_CE_VIDEO)
		format->colorspace = (state->timings.bt.height <= 576) ?
			V4L2_COLORSPACE_SMPTE170M : V4L2_COLORSPACE_REC709;
}

/*
 * Compute the op_ch_sel value required to obtain on the bus the component order
 * corresponding to the selected format taking into account bus reordering
 * applied by the board at the output of the device.
 *
 * The following table gives the op_ch_value from the format component order
 * (expressed as op_ch_sel value in column) and the bus reordering (expressed as
 * adv76xx_bus_order value in row).
 *
 *           |	GBR(0)	GRB(1)	BGR(2)	RGB(3)	BRG(4)	RBG(5)
 * ----------+-------------------------------------------------
 * RGB (NOP) |	GBR	GRB	BGR	RGB	BRG	RBG
 * GRB (1-2) |	BGR	RGB	GBR	GRB	RBG	BRG
 * RBG (2-3) |	GRB	GBR	BRG	RBG	BGR	RGB
 * BGR (1-3) |	RBG	BRG	RGB	BGR	GRB	GBR
 * BRG (ROR) |	BRG	RBG	GRB	GBR	RGB	BGR
 * GBR (ROL) |	RGB	BGR	RBG	BRG	GBR	GRB
 */
static unsigned int adv76xx_op_ch_sel(struct adv76xx_state *state)
{
#define _SEL(a,b,c,d,e,f)	{ \
	ADV76XX_OP_CH_SEL_##a, ADV76XX_OP_CH_SEL_##b, ADV76XX_OP_CH_SEL_##c, \
	ADV76XX_OP_CH_SEL_##d, ADV76XX_OP_CH_SEL_##e, ADV76XX_OP_CH_SEL_##f }
#define _BUS(x)			[ADV7604_BUS_ORDER_##x]

	static const unsigned int op_ch_sel[6][6] = {
		_BUS(RGB) /* NOP */ = _SEL(GBR, GRB, BGR, RGB, BRG, RBG),
		_BUS(GRB) /* 1-2 */ = _SEL(BGR, RGB, GBR, GRB, RBG, BRG),
		_BUS(RBG) /* 2-3 */ = _SEL(GRB, GBR, BRG, RBG, BGR, RGB),
		_BUS(BGR) /* 1-3 */ = _SEL(RBG, BRG, RGB, BGR, GRB, GBR),
		_BUS(BRG) /* ROR */ = _SEL(BRG, RBG, GRB, GBR, RGB, BGR),
		_BUS(GBR) /* ROL */ = _SEL(RGB, BGR, RBG, BRG, GBR, GRB),
	};

	return op_ch_sel[state->pdata.bus_order][state->format->op_ch_sel >> 5];
}

static void adv76xx_setup_format(struct adv76xx_state *state)
{
	struct v4l2_subdev *sd = &state->sd;

	io_write_clr_set(sd, 0x02, 0x02,
			state->format->rgb_out ? ADV76XX_RGB_OUT : 0);
	io_write(sd, 0x03, state->format->op_format_sel |
		 state->pdata.op_format_mode_sel);
	io_write_clr_set(sd, 0x04, 0xe0, adv76xx_op_ch_sel(state));
	io_write_clr_set(sd, 0x05, 0x01,
			state->format->swap_cb_cr ? ADV76XX_OP_SWAP_CB_CR : 0);
	set_rgb_quantization_range(sd);
}

static int adv76xx_get_format(struct v4l2_subdev *sd,
			      struct v4l2_subdev_pad_config *cfg,
			      struct v4l2_subdev_format *format)
{
	struct adv76xx_state *state = to_state(sd);

	if (format->pad != state->source_pad)
		return -EINVAL;

	adv76xx_fill_format(state, &format->format);

	if (format->which == V4L2_SUBDEV_FORMAT_TRY) {
		struct v4l2_mbus_framefmt *fmt;

		fmt = v4l2_subdev_get_try_format(sd, cfg, format->pad);
		format->format.code = fmt->code;
	} else {
		format->format.code = state->format->code;
	}

	return 0;
}

static int adv76xx_get_selection(struct v4l2_subdev *sd,
				 struct v4l2_subdev_pad_config *cfg,
				 struct v4l2_subdev_selection *sel)
{
	struct adv76xx_state *state = to_state(sd);

	if (sel->which != V4L2_SUBDEV_FORMAT_ACTIVE)
		return -EINVAL;
	/* Only CROP, CROP_DEFAULT and CROP_BOUNDS are supported */
	if (sel->target > V4L2_SEL_TGT_CROP_BOUNDS)
		return -EINVAL;

	sel->r.left	= 0;
	sel->r.top	= 0;
	sel->r.width	= state->timings.bt.width;
	sel->r.height	= state->timings.bt.height;

	return 0;
}

static int adv76xx_set_format(struct v4l2_subdev *sd,
			      struct v4l2_subdev_pad_config *cfg,
			      struct v4l2_subdev_format *format)
{
	struct adv76xx_state *state = to_state(sd);
	const struct adv76xx_format_info *info;

	if (format->pad != state->source_pad)
		return -EINVAL;

	info = adv76xx_format_info(state, format->format.code);
	if (info == NULL)
		info = adv76xx_format_info(state, MEDIA_BUS_FMT_YUYV8_2X8);

	adv76xx_fill_format(state, &format->format);
	format->format.code = info->code;

	if (format->which == V4L2_SUBDEV_FORMAT_TRY) {
		struct v4l2_mbus_framefmt *fmt;

		fmt = v4l2_subdev_get_try_format(sd, cfg, format->pad);
		fmt->code = format->format.code;
	} else {
		state->format = info;
		adv76xx_setup_format(state);
	}

	return 0;
}

#if IS_ENABLED(CONFIG_VIDEO_ADV7604_CEC)
static void adv76xx_cec_tx_raw_status(struct v4l2_subdev *sd, u8 tx_raw_status)
{
	struct adv76xx_state *state = to_state(sd);

	if ((cec_read(sd, 0x11) & 0x01) == 0) {
		v4l2_dbg(1, debug, sd, "%s: tx raw: tx disabled\n", __func__);
		return;
	}

	if (tx_raw_status & 0x02) {
		v4l2_dbg(1, debug, sd, "%s: tx raw: arbitration lost\n",
			 __func__);
		cec_transmit_done(state->cec_adap, CEC_TX_STATUS_ARB_LOST,
				  1, 0, 0, 0);
	}
	if (tx_raw_status & 0x04) {
		u8 status;
		u8 nack_cnt;
		u8 low_drive_cnt;

		v4l2_dbg(1, debug, sd, "%s: tx raw: retry failed\n", __func__);
		/*
		 * We set this status bit since this hardware performs
		 * retransmissions.
		 */
		status = CEC_TX_STATUS_MAX_RETRIES;
		nack_cnt = cec_read(sd, 0x14) & 0xf;
		if (nack_cnt)
			status |= CEC_TX_STATUS_NACK;
		low_drive_cnt = cec_read(sd, 0x14) >> 4;
		if (low_drive_cnt)
			status |= CEC_TX_STATUS_LOW_DRIVE;
		cec_transmit_done(state->cec_adap, status,
				  0, nack_cnt, low_drive_cnt, 0);
		return;
	}
	if (tx_raw_status & 0x01) {
		v4l2_dbg(1, debug, sd, "%s: tx raw: ready ok\n", __func__);
		cec_transmit_done(state->cec_adap, CEC_TX_STATUS_OK, 0, 0, 0, 0);
		return;
	}
}

static void adv76xx_cec_isr(struct v4l2_subdev *sd, bool *handled)
{
	struct adv76xx_state *state = to_state(sd);
	u8 cec_irq;

	/* cec controller */
	cec_irq = io_read(sd, 0x4d) & 0x0f;
	if (!cec_irq)
		return;

	v4l2_dbg(1, debug, sd, "%s: cec: irq 0x%x\n", __func__, cec_irq);
	adv76xx_cec_tx_raw_status(sd, cec_irq);
	if (cec_irq & 0x08) {
		struct cec_msg msg;

		msg.len = cec_read(sd, 0x25) & 0x1f;
		if (msg.len > 16)
			msg.len = 16;

		if (msg.len) {
			u8 i;

			for (i = 0; i < msg.len; i++)
				msg.msg[i] = cec_read(sd, i + 0x15);
			cec_write(sd, 0x26, 0x01); /* re-enable rx */
			cec_received_msg(state->cec_adap, &msg);
		}
	}

	/* note: the bit order is swapped between 0x4d and 0x4e */
	cec_irq = ((cec_irq & 0x08) >> 3) | ((cec_irq & 0x04) >> 1) |
		  ((cec_irq & 0x02) << 1) | ((cec_irq & 0x01) << 3);
	io_write(sd, 0x4e, cec_irq);

	if (handled)
		*handled = true;
}

static int adv76xx_cec_adap_enable(struct cec_adapter *adap, bool enable)
{
	struct adv76xx_state *state = adap->priv;
	struct v4l2_subdev *sd = &state->sd;

	if (!state->cec_enabled_adap && enable) {
		cec_write_clr_set(sd, 0x2a, 0x01, 0x01); /* power up cec */
		cec_write(sd, 0x2c, 0x01);	/* cec soft reset */
		cec_write_clr_set(sd, 0x11, 0x01, 0); /* initially disable tx */
		/* enabled irqs: */
		/* tx: ready */
		/* tx: arbitration lost */
		/* tx: retry timeout */
		/* rx: ready */
		io_write_clr_set(sd, 0x50, 0x0f, 0x0f);
		cec_write(sd, 0x26, 0x01);            /* enable rx */
	} else if (state->cec_enabled_adap && !enable) {
		/* disable cec interrupts */
		io_write_clr_set(sd, 0x50, 0x0f, 0x00);
		/* disable address mask 1-3 */
		cec_write_clr_set(sd, 0x27, 0x70, 0x00);
		/* power down cec section */
		cec_write_clr_set(sd, 0x2a, 0x01, 0x00);
		state->cec_valid_addrs = 0;
	}
	state->cec_enabled_adap = enable;
	adv76xx_s_detect_tx_5v_ctrl(sd);
	return 0;
}

static int adv76xx_cec_adap_log_addr(struct cec_adapter *adap, u8 addr)
{
	struct adv76xx_state *state = adap->priv;
	struct v4l2_subdev *sd = &state->sd;
	unsigned int i, free_idx = ADV76XX_MAX_ADDRS;

	if (!state->cec_enabled_adap)
		return addr == CEC_LOG_ADDR_INVALID ? 0 : -EIO;

	if (addr == CEC_LOG_ADDR_INVALID) {
		cec_write_clr_set(sd, 0x27, 0x70, 0);
		state->cec_valid_addrs = 0;
		return 0;
	}

	for (i = 0; i < ADV76XX_MAX_ADDRS; i++) {
		bool is_valid = state->cec_valid_addrs & (1 << i);

		if (free_idx == ADV76XX_MAX_ADDRS && !is_valid)
			free_idx = i;
		if (is_valid && state->cec_addr[i] == addr)
			return 0;
	}
	if (i == ADV76XX_MAX_ADDRS) {
		i = free_idx;
		if (i == ADV76XX_MAX_ADDRS)
			return -ENXIO;
	}
	state->cec_addr[i] = addr;
	state->cec_valid_addrs |= 1 << i;

	switch (i) {
	case 0:
		/* enable address mask 0 */
		cec_write_clr_set(sd, 0x27, 0x10, 0x10);
		/* set address for mask 0 */
		cec_write_clr_set(sd, 0x28, 0x0f, addr);
		break;
	case 1:
		/* enable address mask 1 */
		cec_write_clr_set(sd, 0x27, 0x20, 0x20);
		/* set address for mask 1 */
		cec_write_clr_set(sd, 0x28, 0xf0, addr << 4);
		break;
	case 2:
		/* enable address mask 2 */
		cec_write_clr_set(sd, 0x27, 0x40, 0x40);
		/* set address for mask 1 */
		cec_write_clr_set(sd, 0x29, 0x0f, addr);
		break;
	}
	return 0;
}

static int adv76xx_cec_adap_transmit(struct cec_adapter *adap, u8 attempts,
				     u32 signal_free_time, struct cec_msg *msg)
{
	struct adv76xx_state *state = adap->priv;
	struct v4l2_subdev *sd = &state->sd;
	u8 len = msg->len;
	unsigned int i;

	/*
	 * The number of retries is the number of attempts - 1, but retry
	 * at least once. It's not clear if a value of 0 is allowed, so
	 * let's do at least one retry.
	 */
	cec_write_clr_set(sd, 0x12, 0x70, max(1, attempts - 1) << 4);

	if (len > 16) {
		v4l2_err(sd, "%s: len exceeded 16 (%d)\n", __func__, len);
		return -EINVAL;
	}

	/* write data */
	for (i = 0; i < len; i++)
		cec_write(sd, i, msg->msg[i]);

	/* set length (data + header) */
	cec_write(sd, 0x10, len);
	/* start transmit, enable tx */
	cec_write(sd, 0x11, 0x01);
	return 0;
}

static const struct cec_adap_ops adv76xx_cec_adap_ops = {
	.adap_enable = adv76xx_cec_adap_enable,
	.adap_log_addr = adv76xx_cec_adap_log_addr,
	.adap_transmit = adv76xx_cec_adap_transmit,
};
#endif

static int adv76xx_isr(struct v4l2_subdev *sd, u32 status, bool *handled)
{
	struct adv76xx_state *state = to_state(sd);
	const struct adv76xx_chip_info *info = state->info;
	const u8 irq_reg_0x43 = io_read(sd, 0x43);
	const u8 irq_reg_0x6b = io_read(sd, 0x6b);
	const u8 irq_reg_0x70 = io_read(sd, 0x70);
	u8 fmt_change_digital;
	u8 fmt_change;
	u8 tx_5v;

	if (irq_reg_0x43)
		io_write(sd, 0x44, irq_reg_0x43);
	if (irq_reg_0x70)
		io_write(sd, 0x71, irq_reg_0x70);
	if (irq_reg_0x6b)
		io_write(sd, 0x6c, irq_reg_0x6b);

	v4l2_dbg(2, debug, sd, "%s: ", __func__);

	/* format change */
	fmt_change = irq_reg_0x43 & 0x98;
	fmt_change_digital = is_digital_input(sd)
			   ? irq_reg_0x6b & info->fmt_change_digital_mask
			   : 0;

	if (fmt_change || fmt_change_digital) {
		v4l2_dbg(1, debug, sd,
			"%s: fmt_change = 0x%x, fmt_change_digital = 0x%x\n",
			__func__, fmt_change, fmt_change_digital);

		v4l2_subdev_notify_event(sd, &adv76xx_ev_fmt);

		if (handled)
			*handled = true;
	}
	/* HDMI/DVI mode */
	if (irq_reg_0x6b & 0x01) {
		v4l2_dbg(1, debug, sd, "%s: irq %s mode\n", __func__,
			(io_read(sd, 0x6a) & 0x01) ? "HDMI" : "DVI");
		set_rgb_quantization_range(sd);
		if (handled)
			*handled = true;
	}

#if IS_ENABLED(CONFIG_VIDEO_ADV7604_CEC)
	/* cec */
	adv76xx_cec_isr(sd, handled);
#endif

	/* tx 5v detect */
	tx_5v = irq_reg_0x70 & info->cable_det_mask;
	if (tx_5v) {
		v4l2_dbg(1, debug, sd, "%s: tx_5v: 0x%x\n", __func__, tx_5v);
		adv76xx_s_detect_tx_5v_ctrl(sd);
		if (handled)
			*handled = true;
	}
	return 0;
}

static int adv76xx_get_edid(struct v4l2_subdev *sd, struct v4l2_edid *edid)
{
	struct adv76xx_state *state = to_state(sd);
	u8 *data = NULL;

	memset(edid->reserved, 0, sizeof(edid->reserved));

	switch (edid->pad) {
	case ADV76XX_PAD_HDMI_PORT_A:
	case ADV7604_PAD_HDMI_PORT_B:
	case ADV7604_PAD_HDMI_PORT_C:
	case ADV7604_PAD_HDMI_PORT_D:
		if (state->edid.present & (1 << edid->pad))
			data = state->edid.edid;
		break;
	default:
		return -EINVAL;
	}

	if (edid->start_block == 0 && edid->blocks == 0) {
		edid->blocks = data ? state->edid.blocks : 0;
		return 0;
	}

	if (data == NULL)
		return -ENODATA;

	if (edid->start_block >= state->edid.blocks)
		return -EINVAL;

	if (edid->start_block + edid->blocks > state->edid.blocks)
		edid->blocks = state->edid.blocks - edid->start_block;

	memcpy(edid->edid, data + edid->start_block * 128, edid->blocks * 128);

	return 0;
}

static int adv76xx_set_edid(struct v4l2_subdev *sd, struct v4l2_edid *edid)
{
	struct adv76xx_state *state = to_state(sd);
	const struct adv76xx_chip_info *info = state->info;
	unsigned int spa_loc;
	u16 pa;
	int err;
	int i;

	memset(edid->reserved, 0, sizeof(edid->reserved));

	if (edid->pad > ADV7604_PAD_HDMI_PORT_D)
		return -EINVAL;
	if (edid->start_block != 0)
		return -EINVAL;
	if (edid->blocks == 0) {
		/* Disable hotplug and I2C access to EDID RAM from DDC port */
		state->edid.present &= ~(1 << edid->pad);
		adv76xx_set_hpd(state, state->edid.present);
		rep_write_clr_set(sd, info->edid_enable_reg, 0x0f, state->edid.present);

		/* Fall back to a 16:9 aspect ratio */
		state->aspect_ratio.numerator = 16;
		state->aspect_ratio.denominator = 9;

		if (!state->edid.present)
			state->edid.blocks = 0;

		v4l2_dbg(2, debug, sd, "%s: clear EDID pad %d, edid.present = 0x%x\n",
				__func__, edid->pad, state->edid.present);
		return 0;
	}
	if (edid->blocks > 2) {
		edid->blocks = 2;
		return -E2BIG;
	}
	pa = cec_get_edid_phys_addr(edid->edid, edid->blocks * 128, &spa_loc);
	err = cec_phys_addr_validate(pa, &pa, NULL);
	if (err)
		return err;

	v4l2_dbg(2, debug, sd, "%s: write EDID pad %d, edid.present = 0x%x\n",
			__func__, edid->pad, state->edid.present);

	/* Disable hotplug and I2C access to EDID RAM from DDC port */
	cancel_delayed_work_sync(&state->delayed_work_enable_hotplug);
	adv76xx_set_hpd(state, 0);
	rep_write_clr_set(sd, info->edid_enable_reg, 0x0f, 0x00);

	/*
	 * Return an error if no location of the source physical address
	 * was found.
	 */
	if (spa_loc == 0)
		return -EINVAL;

	switch (edid->pad) {
	case ADV76XX_PAD_HDMI_PORT_A:
		state->spa_port_a[0] = edid->edid[spa_loc];
		state->spa_port_a[1] = edid->edid[spa_loc + 1];
		break;
	case ADV7604_PAD_HDMI_PORT_B:
		rep_write(sd, 0x70, edid->edid[spa_loc]);
		rep_write(sd, 0x71, edid->edid[spa_loc + 1]);
		break;
	case ADV7604_PAD_HDMI_PORT_C:
		rep_write(sd, 0x72, edid->edid[spa_loc]);
		rep_write(sd, 0x73, edid->edid[spa_loc + 1]);
		break;
	case ADV7604_PAD_HDMI_PORT_D:
		rep_write(sd, 0x74, edid->edid[spa_loc]);
		rep_write(sd, 0x75, edid->edid[spa_loc + 1]);
		break;
	default:
		return -EINVAL;
	}

	if (info->type == ADV7604) {
		rep_write(sd, 0x76, spa_loc & 0xff);
		rep_write_clr_set(sd, 0x77, 0x40, (spa_loc & 0x100) >> 2);
	} else {
		/* ADV7612 Software Manual Rev. A, p. 15 */
		rep_write(sd, 0x70, spa_loc & 0xff);
		rep_write_clr_set(sd, 0x71, 0x01, (spa_loc & 0x100) >> 8);
	}

	edid->edid[spa_loc] = state->spa_port_a[0];
	edid->edid[spa_loc + 1] = state->spa_port_a[1];

	memcpy(state->edid.edid, edid->edid, 128 * edid->blocks);
	state->edid.blocks = edid->blocks;
	state->aspect_ratio = v4l2_calc_aspect_ratio(edid->edid[0x15],
			edid->edid[0x16]);
	state->edid.present |= 1 << edid->pad;

	err = edid_write_block(sd, 128 * edid->blocks, state->edid.edid);
	if (err < 0) {
		v4l2_err(sd, "error %d writing edid pad %d\n", err, edid->pad);
		return err;
	}

	/* adv76xx calculates the checksums and enables I2C access to internal
	   EDID RAM from DDC port. */
	rep_write_clr_set(sd, info->edid_enable_reg, 0x0f, state->edid.present);

	for (i = 0; i < 1000; i++) {
		if (rep_read(sd, info->edid_status_reg) & state->edid.present)
			break;
		mdelay(1);
	}
	if (i == 1000) {
		v4l2_err(sd, "error enabling edid (0x%x)\n", state->edid.present);
		return -EIO;
	}
	cec_s_phys_addr(state->cec_adap, pa, false);

	/* enable hotplug after 100 ms */
	schedule_delayed_work(&state->delayed_work_enable_hotplug, HZ / 10);
	return 0;
}

/*********** avi info frame CEA-861-E **************/

static const struct adv76xx_cfg_read_infoframe adv76xx_cri[] = {
	{ "AVI", 0x01, 0xe0, 0x00 },
	{ "Audio", 0x02, 0xe3, 0x1c },
	{ "SDP", 0x04, 0xe6, 0x2a },
	{ "Vendor", 0x10, 0xec, 0x54 }
};

static int adv76xx_read_infoframe(struct v4l2_subdev *sd, int index,
				  union hdmi_infoframe *frame)
{
	uint8_t buffer[32];
	u8 len;
	int i;

	if (!(io_read(sd, 0x60) & adv76xx_cri[index].present_mask)) {
		v4l2_info(sd, "%s infoframe not received\n",
			  adv76xx_cri[index].desc);
		return -ENOENT;
	}

	for (i = 0; i < 3; i++)
		buffer[i] = infoframe_read(sd,
					   adv76xx_cri[index].head_addr + i);

	len = buffer[2] + 1;

	if (len + 3 > sizeof(buffer)) {
		v4l2_err(sd, "%s: invalid %s infoframe length %d\n", __func__,
			 adv76xx_cri[index].desc, len);
		return -ENOENT;
	}

	for (i = 0; i < len; i++)
		buffer[i + 3] = infoframe_read(sd,
				       adv76xx_cri[index].payload_addr + i);

	if (hdmi_infoframe_unpack(frame, buffer) < 0) {
		v4l2_err(sd, "%s: unpack of %s infoframe failed\n", __func__,
			 adv76xx_cri[index].desc);
		return -ENOENT;
	}
	return 0;
}

static void adv76xx_log_infoframes(struct v4l2_subdev *sd)
{
	int i;

	if (!is_hdmi(sd)) {
		v4l2_info(sd, "receive DVI-D signal, no infoframes\n");
		return;
	}

	for (i = 0; i < ARRAY_SIZE(adv76xx_cri); i++) {
		union hdmi_infoframe frame;
		struct i2c_client *client = v4l2_get_subdevdata(sd);

		if (adv76xx_read_infoframe(sd, i, &frame))
			return;
		hdmi_infoframe_log(KERN_INFO, &client->dev, &frame);
	}
}

static int adv76xx_log_status(struct v4l2_subdev *sd)
{
	struct adv76xx_state *state = to_state(sd);
	const struct adv76xx_chip_info *info = state->info;
	struct v4l2_dv_timings timings;
	struct stdi_readback stdi;
	u8 reg_io_0x02 = io_read(sd, 0x02);
	u8 edid_enabled;
	u8 cable_det;

	static const char * const csc_coeff_sel_rb[16] = {
		"bypassed", "YPbPr601 -> RGB", "reserved", "YPbPr709 -> RGB",
		"reserved", "RGB -> YPbPr601", "reserved", "RGB -> YPbPr709",
		"reserved", "YPbPr709 -> YPbPr601", "YPbPr601 -> YPbPr709",
		"reserved", "reserved", "reserved", "reserved", "manual"
	};
	static const char * const input_color_space_txt[16] = {
		"RGB limited range (16-235)", "RGB full range (0-255)",
		"YCbCr Bt.601 (16-235)", "YCbCr Bt.709 (16-235)",
		"xvYCC Bt.601", "xvYCC Bt.709",
		"YCbCr Bt.601 (0-255)", "YCbCr Bt.709 (0-255)",
		"invalid", "invalid", "invalid", "invalid", "invalid",
		"invalid", "invalid", "automatic"
	};
	static const char * const hdmi_color_space_txt[16] = {
		"RGB limited range (16-235)", "RGB full range (0-255)",
		"YCbCr Bt.601 (16-235)", "YCbCr Bt.709 (16-235)",
		"xvYCC Bt.601", "xvYCC Bt.709",
		"YCbCr Bt.601 (0-255)", "YCbCr Bt.709 (0-255)",
		"sYCC", "Adobe YCC 601", "AdobeRGB", "invalid", "invalid",
		"invalid", "invalid", "invalid"
	};
	static const char * const rgb_quantization_range_txt[] = {
		"Automatic",
		"RGB limited range (16-235)",
		"RGB full range (0-255)",
	};
	static const char * const deep_color_mode_txt[4] = {
		"8-bits per channel",
		"10-bits per channel",
		"12-bits per channel",
		"16-bits per channel (not supported)"
	};

	v4l2_info(sd, "-----Chip status-----\n");
	v4l2_info(sd, "Chip power: %s\n", no_power(sd) ? "off" : "on");
	edid_enabled = rep_read(sd, info->edid_status_reg);
	v4l2_info(sd, "EDID enabled port A: %s, B: %s, C: %s, D: %s\n",
			((edid_enabled & 0x01) ? "Yes" : "No"),
			((edid_enabled & 0x02) ? "Yes" : "No"),
			((edid_enabled & 0x04) ? "Yes" : "No"),
			((edid_enabled & 0x08) ? "Yes" : "No"));
	v4l2_info(sd, "CEC: %s\n", state->cec_enabled_adap ?
			"enabled" : "disabled");
	if (state->cec_enabled_adap) {
		int i;

		for (i = 0; i < ADV76XX_MAX_ADDRS; i++) {
			bool is_valid = state->cec_valid_addrs & (1 << i);

			if (is_valid)
				v4l2_info(sd, "CEC Logical Address: 0x%x\n",
					  state->cec_addr[i]);
		}
	}

	v4l2_info(sd, "-----Signal status-----\n");
	cable_det = info->read_cable_det(sd);
	v4l2_info(sd, "Cable detected (+5V power) port A: %s, B: %s, C: %s, D: %s\n",
			((cable_det & 0x01) ? "Yes" : "No"),
			((cable_det & 0x02) ? "Yes" : "No"),
			((cable_det & 0x04) ? "Yes" : "No"),
			((cable_det & 0x08) ? "Yes" : "No"));
	v4l2_info(sd, "TMDS signal detected: %s\n",
			no_signal_tmds(sd) ? "false" : "true");
	v4l2_info(sd, "TMDS signal locked: %s\n",
			no_lock_tmds(sd) ? "false" : "true");
	v4l2_info(sd, "SSPD locked: %s\n", no_lock_sspd(sd) ? "false" : "true");
	v4l2_info(sd, "STDI locked: %s\n", no_lock_stdi(sd) ? "false" : "true");
	v4l2_info(sd, "CP locked: %s\n", no_lock_cp(sd) ? "false" : "true");
	v4l2_info(sd, "CP free run: %s\n",
			(in_free_run(sd)) ? "on" : "off");
	v4l2_info(sd, "Prim-mode = 0x%x, video std = 0x%x, v_freq = 0x%x\n",
			io_read(sd, 0x01) & 0x0f, io_read(sd, 0x00) & 0x3f,
			(io_read(sd, 0x01) & 0x70) >> 4);

	v4l2_info(sd, "-----Video Timings-----\n");
	if (read_stdi(sd, &stdi))
		v4l2_info(sd, "STDI: not locked\n");
	else
		v4l2_info(sd, "STDI: lcf (frame height - 1) = %d, bl = %d, lcvs (vsync) = %d, %s, %chsync, %cvsync\n",
				stdi.lcf, stdi.bl, stdi.lcvs,
				stdi.interlaced ? "interlaced" : "progressive",
				stdi.hs_pol, stdi.vs_pol);
	if (adv76xx_query_dv_timings(sd, &timings))
		v4l2_info(sd, "No video detected\n");
	else
		v4l2_print_dv_timings(sd->name, "Detected format: ",
				      &timings, true);
	v4l2_print_dv_timings(sd->name, "Configured format: ",
			      &state->timings, true);

	if (no_signal(sd))
		return 0;

	v4l2_info(sd, "-----Color space-----\n");
	v4l2_info(sd, "RGB quantization range ctrl: %s\n",
			rgb_quantization_range_txt[state->rgb_quantization_range]);
	v4l2_info(sd, "Input color space: %s\n",
			input_color_space_txt[reg_io_0x02 >> 4]);
	v4l2_info(sd, "Output color space: %s %s, alt-gamma %s\n",
			(reg_io_0x02 & 0x02) ? "RGB" : "YCbCr",
			(((reg_io_0x02 >> 2) & 0x01) ^ (reg_io_0x02 & 0x01)) ?
				"(16-235)" : "(0-255)",
			(reg_io_0x02 & 0x08) ? "enabled" : "disabled");
	v4l2_info(sd, "Color space conversion: %s\n",
			csc_coeff_sel_rb[cp_read(sd, info->cp_csc) >> 4]);

	if (!is_digital_input(sd))
		return 0;

	v4l2_info(sd, "-----%s status-----\n", is_hdmi(sd) ? "HDMI" : "DVI-D");
	v4l2_info(sd, "Digital video port selected: %c\n",
			(hdmi_read(sd, 0x00) & 0x03) + 'A');
	v4l2_info(sd, "HDCP encrypted content: %s\n",
			(hdmi_read(sd, 0x05) & 0x40) ? "true" : "false");
	v4l2_info(sd, "HDCP keys read: %s%s\n",
			(hdmi_read(sd, 0x04) & 0x20) ? "yes" : "no",
			(hdmi_read(sd, 0x04) & 0x10) ? "ERROR" : "");
	if (is_hdmi(sd)) {
		bool audio_pll_locked = hdmi_read(sd, 0x04) & 0x01;
		bool audio_sample_packet_detect = hdmi_read(sd, 0x18) & 0x01;
		bool audio_mute = io_read(sd, 0x65) & 0x40;

		v4l2_info(sd, "Audio: pll %s, samples %s, %s\n",
				audio_pll_locked ? "locked" : "not locked",
				audio_sample_packet_detect ? "detected" : "not detected",
				audio_mute ? "muted" : "enabled");
		if (audio_pll_locked && audio_sample_packet_detect) {
			v4l2_info(sd, "Audio format: %s\n",
					(hdmi_read(sd, 0x07) & 0x20) ? "multi-channel" : "stereo");
		}
		v4l2_info(sd, "Audio CTS: %u\n", (hdmi_read(sd, 0x5b) << 12) +
				(hdmi_read(sd, 0x5c) << 8) +
				(hdmi_read(sd, 0x5d) & 0xf0));
		v4l2_info(sd, "Audio N: %u\n", ((hdmi_read(sd, 0x5d) & 0x0f) << 16) +
				(hdmi_read(sd, 0x5e) << 8) +
				hdmi_read(sd, 0x5f));
		v4l2_info(sd, "AV Mute: %s\n", (hdmi_read(sd, 0x04) & 0x40) ? "on" : "off");

		v4l2_info(sd, "Deep color mode: %s\n", deep_color_mode_txt[(hdmi_read(sd, 0x0b) & 0x60) >> 5]);
		v4l2_info(sd, "HDMI colorspace: %s\n", hdmi_color_space_txt[hdmi_read(sd, 0x53) & 0xf]);

		adv76xx_log_infoframes(sd);
	}

	return 0;
}

static int adv76xx_subscribe_event(struct v4l2_subdev *sd,
				   struct v4l2_fh *fh,
				   struct v4l2_event_subscription *sub)
{
	switch (sub->type) {
	case V4L2_EVENT_SOURCE_CHANGE:
		return v4l2_src_change_event_subdev_subscribe(sd, fh, sub);
	case V4L2_EVENT_CTRL:
		return v4l2_ctrl_subdev_subscribe_event(sd, fh, sub);
	default:
		return -EINVAL;
	}
}

static int adv76xx_registered(struct v4l2_subdev *sd)
{
	struct adv76xx_state *state = to_state(sd);
	int err;

	err = cec_register_adapter(state->cec_adap);
	if (err)
		cec_delete_adapter(state->cec_adap);
	return err;
}

static void adv76xx_unregistered(struct v4l2_subdev *sd)
{
	struct adv76xx_state *state = to_state(sd);

	cec_unregister_adapter(state->cec_adap);
}

/* ----------------------------------------------------------------------- */

static const struct v4l2_ctrl_ops adv76xx_ctrl_ops = {
	.s_ctrl = adv76xx_s_ctrl,
	.g_volatile_ctrl = adv76xx_g_volatile_ctrl,
};

static const struct v4l2_subdev_core_ops adv76xx_core_ops = {
	.log_status = adv76xx_log_status,
	.interrupt_service_routine = adv76xx_isr,
	.subscribe_event = adv76xx_subscribe_event,
	.unsubscribe_event = v4l2_event_subdev_unsubscribe,
#ifdef CONFIG_VIDEO_ADV_DEBUG
	.g_register = adv76xx_g_register,
	.s_register = adv76xx_s_register,
#endif
};

static const struct v4l2_subdev_video_ops adv76xx_video_ops = {
	.s_routing = adv76xx_s_routing,
	.g_input_status = adv76xx_g_input_status,
	.s_dv_timings = adv76xx_s_dv_timings,
	.g_dv_timings = adv76xx_g_dv_timings,
	.query_dv_timings = adv76xx_query_dv_timings,
};

static const struct v4l2_subdev_pad_ops adv76xx_pad_ops = {
	.enum_mbus_code = adv76xx_enum_mbus_code,
	.get_selection = adv76xx_get_selection,
	.get_fmt = adv76xx_get_format,
	.set_fmt = adv76xx_set_format,
	.get_edid = adv76xx_get_edid,
	.set_edid = adv76xx_set_edid,
	.dv_timings_cap = adv76xx_dv_timings_cap,
	.enum_dv_timings = adv76xx_enum_dv_timings,
};

static const struct v4l2_subdev_ops adv76xx_ops = {
	.core = &adv76xx_core_ops,
	.video = &adv76xx_video_ops,
	.pad = &adv76xx_pad_ops,
};

static const struct v4l2_subdev_internal_ops adv76xx_int_ops = {
	.registered = adv76xx_registered,
	.unregistered = adv76xx_unregistered,
};

/* -------------------------- custom ctrls ---------------------------------- */

static const struct v4l2_ctrl_config adv7604_ctrl_analog_sampling_phase = {
	.ops = &adv76xx_ctrl_ops,
	.id = V4L2_CID_ADV_RX_ANALOG_SAMPLING_PHASE,
	.name = "Analog Sampling Phase",
	.type = V4L2_CTRL_TYPE_INTEGER,
	.min = 0,
	.max = 0x1f,
	.step = 1,
	.def = 0,
};

static const struct v4l2_ctrl_config adv76xx_ctrl_free_run_color_manual = {
	.ops = &adv76xx_ctrl_ops,
	.id = V4L2_CID_ADV_RX_FREE_RUN_COLOR_MANUAL,
	.name = "Free Running Color, Manual",
	.type = V4L2_CTRL_TYPE_BOOLEAN,
	.min = false,
	.max = true,
	.step = 1,
	.def = false,
};

static const struct v4l2_ctrl_config adv76xx_ctrl_free_run_color = {
	.ops = &adv76xx_ctrl_ops,
	.id = V4L2_CID_ADV_RX_FREE_RUN_COLOR,
	.name = "Free Running Color",
	.type = V4L2_CTRL_TYPE_INTEGER,
	.min = 0x0,
	.max = 0xffffff,
	.step = 0x1,
	.def = 0x0,
};

/* ----------------------------------------------------------------------- */

static int adv76xx_core_init(struct v4l2_subdev *sd)
{
	struct adv76xx_state *state = to_state(sd);
	const struct adv76xx_chip_info *info = state->info;
	struct adv76xx_platform_data *pdata = &state->pdata;

	hdmi_write(sd, 0x48,
		(pdata->disable_pwrdnb ? 0x80 : 0) |
		(pdata->disable_cable_det_rst ? 0x40 : 0));

	disable_input(sd);

	if (pdata->default_input >= 0 &&
	    pdata->default_input < state->source_pad) {
		state->selected_input = pdata->default_input;
		select_input(sd);
		enable_input(sd);
	}

	/* power */
	io_write(sd, 0x0c, 0x42);   /* Power up part and power down VDP */
	io_write(sd, 0x0b, 0x44);   /* Power down ESDP block */
	cp_write(sd, 0xcf, 0x01);   /* Power down macrovision */

	/* video format */
	io_write_clr_set(sd, 0x02, 0x0f, pdata->alt_gamma << 3);
	io_write_clr_set(sd, 0x05, 0x0e, pdata->blank_data << 3 |
			pdata->insert_av_codes << 2 |
			pdata->replicate_av_codes << 1);
	adv76xx_setup_format(state);

	cp_write(sd, 0x69, 0x30);   /* Enable CP CSC */

	/* VS, HS polarities */
	io_write(sd, 0x06, 0xa0 | pdata->inv_vs_pol << 2 |
		 pdata->inv_hs_pol << 1 | pdata->inv_llc_pol);

	/* Adjust drive strength */
	io_write(sd, 0x14, 0x40 | pdata->dr_str_data << 4 |
				pdata->dr_str_clk << 2 |
				pdata->dr_str_sync);

	cp_write(sd, 0xba, (pdata->hdmi_free_run_mode << 1) | 0x01); /* HDMI free run */
	cp_write(sd, 0xf3, 0xdc); /* Low threshold to enter/exit free run mode */
	cp_write(sd, 0xf9, 0x23); /*  STDI ch. 1 - LCVS change threshold -
				      ADI recommended setting [REF_01, c. 2.3.3] */
	cp_write(sd, 0x45, 0x23); /*  STDI ch. 2 - LCVS change threshold -
				      ADI recommended setting [REF_01, c. 2.3.3] */
	cp_write(sd, 0xc9, 0x2d); /* use prim_mode and vid_std as free run resolution
				     for digital formats */

	/* HDMI audio */
	hdmi_write_clr_set(sd, 0x15, 0x03, 0x03); /* Mute on FIFO over-/underflow [REF_01, c. 1.2.18] */
	hdmi_write_clr_set(sd, 0x1a, 0x0e, 0x08); /* Wait 1 s before unmute */
	hdmi_write_clr_set(sd, 0x68, 0x06, 0x06); /* FIFO reset on over-/underflow [REF_01, c. 1.2.19] */

	/* TODO from platform data */
	afe_write(sd, 0xb5, 0x01);  /* Setting MCLK to 256Fs */

	if (adv76xx_has_afe(state)) {
		afe_write(sd, 0x02, pdata->ain_sel); /* Select analog input muxing mode */
		io_write_clr_set(sd, 0x30, 1 << 4, pdata->output_bus_lsb_to_msb << 4);
	}

	/* interrupts */
	io_write(sd, 0x40, 0xc0 | pdata->int1_config); /* Configure INT1 */
	io_write(sd, 0x46, 0x98); /* Enable SSPD, STDI and CP unlocked interrupts */
	io_write(sd, 0x6e, info->fmt_change_digital_mask); /* Enable V_LOCKED and DE_REGEN_LCK interrupts */
	io_write(sd, 0x73, info->cable_det_mask); /* Enable cable detection (+5v) interrupts */
	info->setup_irqs(sd);

	return v4l2_ctrl_handler_setup(sd->ctrl_handler);
}

static void adv7604_setup_irqs(struct v4l2_subdev *sd)
{
	io_write(sd, 0x41, 0xd7); /* STDI irq for any change, disable INT2 */
}

static void adv7611_setup_irqs(struct v4l2_subdev *sd)
{
	io_write(sd, 0x41, 0xd0); /* STDI irq for any change, disable INT2 */
}

static void adv7612_setup_irqs(struct v4l2_subdev *sd)
{
	io_write(sd, 0x41, 0xd0); /* disable INT2 */
}

static void adv76xx_unregister_clients(struct adv76xx_state *state)
{
	unsigned int i;

	for (i = 1; i < ARRAY_SIZE(state->i2c_clients); ++i) {
		if (state->i2c_clients[i])
			i2c_unregister_device(state->i2c_clients[i]);
	}
}

static struct i2c_client *adv76xx_dummy_client(struct v4l2_subdev *sd,
							u8 addr, u8 io_reg)
{
	struct i2c_client *client = v4l2_get_subdevdata(sd);

	if (addr)
		io_write(sd, io_reg, addr << 1);
	return i2c_new_dummy(client->adapter, io_read(sd, io_reg) >> 1);
}

static const struct adv76xx_reg_seq adv7604_recommended_settings_afe[] = {
	/* reset ADI recommended settings for HDMI: */
	/* "ADV7604 Register Settings Recommendations (rev. 2.5, June 2010)" p. 4. */
	{ ADV76XX_REG(ADV76XX_PAGE_HDMI, 0x0d), 0x04 }, /* HDMI filter optimization */
	{ ADV76XX_REG(ADV76XX_PAGE_HDMI, 0x0d), 0x04 }, /* HDMI filter optimization */
	{ ADV76XX_REG(ADV76XX_PAGE_HDMI, 0x3d), 0x00 }, /* DDC bus active pull-up control */
	{ ADV76XX_REG(ADV76XX_PAGE_HDMI, 0x3e), 0x74 }, /* TMDS PLL optimization */
	{ ADV76XX_REG(ADV76XX_PAGE_HDMI, 0x4e), 0x3b }, /* TMDS PLL optimization */
	{ ADV76XX_REG(ADV76XX_PAGE_HDMI, 0x57), 0x74 }, /* TMDS PLL optimization */
	{ ADV76XX_REG(ADV76XX_PAGE_HDMI, 0x58), 0x63 }, /* TMDS PLL optimization */
	{ ADV76XX_REG(ADV76XX_PAGE_HDMI, 0x8d), 0x18 }, /* equaliser */
	{ ADV76XX_REG(ADV76XX_PAGE_HDMI, 0x8e), 0x34 }, /* equaliser */
	{ ADV76XX_REG(ADV76XX_PAGE_HDMI, 0x93), 0x88 }, /* equaliser */
	{ ADV76XX_REG(ADV76XX_PAGE_HDMI, 0x94), 0x2e }, /* equaliser */
	{ ADV76XX_REG(ADV76XX_PAGE_HDMI, 0x96), 0x00 }, /* enable automatic EQ changing */

	/* set ADI recommended settings for digitizer */
	/* "ADV7604 Register Settings Recommendations (rev. 2.5, June 2010)" p. 17. */
	{ ADV76XX_REG(ADV76XX_PAGE_AFE, 0x12), 0x7b }, /* ADC noise shaping filter controls */
	{ ADV76XX_REG(ADV76XX_PAGE_AFE, 0x0c), 0x1f }, /* CP core gain controls */
	{ ADV76XX_REG(ADV76XX_PAGE_CP, 0x3e), 0x04 }, /* CP core pre-gain control */
	{ ADV76XX_REG(ADV76XX_PAGE_CP, 0xc3), 0x39 }, /* CP coast control. Graphics mode */
	{ ADV76XX_REG(ADV76XX_PAGE_CP, 0x40), 0x5c }, /* CP core pre-gain control. Graphics mode */

	{ ADV76XX_REG_SEQ_TERM, 0 },
};

static const struct adv76xx_reg_seq adv7604_recommended_settings_hdmi[] = {
	/* set ADI recommended settings for HDMI: */
	/* "ADV7604 Register Settings Recommendations (rev. 2.5, June 2010)" p. 4. */
	{ ADV76XX_REG(ADV76XX_PAGE_HDMI, 0x0d), 0x84 }, /* HDMI filter optimization */
	{ ADV76XX_REG(ADV76XX_PAGE_HDMI, 0x3d), 0x10 }, /* DDC bus active pull-up control */
	{ ADV76XX_REG(ADV76XX_PAGE_HDMI, 0x3e), 0x39 }, /* TMDS PLL optimization */
	{ ADV76XX_REG(ADV76XX_PAGE_HDMI, 0x4e), 0x3b }, /* TMDS PLL optimization */
	{ ADV76XX_REG(ADV76XX_PAGE_HDMI, 0x57), 0xb6 }, /* TMDS PLL optimization */
	{ ADV76XX_REG(ADV76XX_PAGE_HDMI, 0x58), 0x03 }, /* TMDS PLL optimization */
	{ ADV76XX_REG(ADV76XX_PAGE_HDMI, 0x8d), 0x18 }, /* equaliser */
	{ ADV76XX_REG(ADV76XX_PAGE_HDMI, 0x8e), 0x34 }, /* equaliser */
	{ ADV76XX_REG(ADV76XX_PAGE_HDMI, 0x93), 0x8b }, /* equaliser */
	{ ADV76XX_REG(ADV76XX_PAGE_HDMI, 0x94), 0x2d }, /* equaliser */
	{ ADV76XX_REG(ADV76XX_PAGE_HDMI, 0x96), 0x01 }, /* enable automatic EQ changing */

	/* reset ADI recommended settings for digitizer */
	/* "ADV7604 Register Settings Recommendations (rev. 2.5, June 2010)" p. 17. */
	{ ADV76XX_REG(ADV76XX_PAGE_AFE, 0x12), 0xfb }, /* ADC noise shaping filter controls */
	{ ADV76XX_REG(ADV76XX_PAGE_AFE, 0x0c), 0x0d }, /* CP core gain controls */

	{ ADV76XX_REG_SEQ_TERM, 0 },
};

static const struct adv76xx_reg_seq adv7611_recommended_settings_hdmi[] = {
	/* ADV7611 Register Settings Recommendations Rev 1.5, May 2014 */
	{ ADV76XX_REG(ADV76XX_PAGE_CP, 0x6c), 0x00 },
	{ ADV76XX_REG(ADV76XX_PAGE_HDMI, 0x9b), 0x03 },
	{ ADV76XX_REG(ADV76XX_PAGE_HDMI, 0x6f), 0x08 },
	{ ADV76XX_REG(ADV76XX_PAGE_HDMI, 0x85), 0x1f },
	{ ADV76XX_REG(ADV76XX_PAGE_HDMI, 0x87), 0x70 },
	{ ADV76XX_REG(ADV76XX_PAGE_HDMI, 0x57), 0xda },
	{ ADV76XX_REG(ADV76XX_PAGE_HDMI, 0x58), 0x01 },
	{ ADV76XX_REG(ADV76XX_PAGE_HDMI, 0x03), 0x98 },
	{ ADV76XX_REG(ADV76XX_PAGE_HDMI, 0x4c), 0x44 },
	{ ADV76XX_REG(ADV76XX_PAGE_HDMI, 0x8d), 0x04 },
	{ ADV76XX_REG(ADV76XX_PAGE_HDMI, 0x8e), 0x1e },

	{ ADV76XX_REG_SEQ_TERM, 0 },
};

static const struct adv76xx_reg_seq adv7612_recommended_settings_hdmi[] = {
	{ ADV76XX_REG(ADV76XX_PAGE_CP, 0x6c), 0x00 },
	{ ADV76XX_REG(ADV76XX_PAGE_HDMI, 0x9b), 0x03 },
	{ ADV76XX_REG(ADV76XX_PAGE_HDMI, 0x6f), 0x08 },
	{ ADV76XX_REG(ADV76XX_PAGE_HDMI, 0x85), 0x1f },
	{ ADV76XX_REG(ADV76XX_PAGE_HDMI, 0x87), 0x70 },
	{ ADV76XX_REG(ADV76XX_PAGE_HDMI, 0x57), 0xda },
	{ ADV76XX_REG(ADV76XX_PAGE_HDMI, 0x58), 0x01 },
	{ ADV76XX_REG(ADV76XX_PAGE_HDMI, 0x03), 0x98 },
	{ ADV76XX_REG(ADV76XX_PAGE_HDMI, 0x4c), 0x44 },
	{ ADV76XX_REG_SEQ_TERM, 0 },
};

static const struct adv76xx_chip_info adv76xx_chip_info[] = {
	[ADV7604] = {
		.type = ADV7604,
		.has_afe = true,
		.max_port = ADV7604_PAD_VGA_COMP,
		.num_dv_ports = 4,
		.edid_enable_reg = 0x77,
		.edid_status_reg = 0x7d,
		.lcf_reg = 0xb3,
		.tdms_lock_mask = 0xe0,
		.cable_det_mask = 0x1e,
		.fmt_change_digital_mask = 0xc1,
		.cp_csc = 0xfc,
		.formats = adv7604_formats,
		.nformats = ARRAY_SIZE(adv7604_formats),
		.set_termination = adv7604_set_termination,
		.setup_irqs = adv7604_setup_irqs,
		.read_hdmi_pixelclock = adv7604_read_hdmi_pixelclock,
		.read_cable_det = adv7604_read_cable_det,
		.recommended_settings = {
		    [0] = adv7604_recommended_settings_afe,
		    [1] = adv7604_recommended_settings_hdmi,
		},
		.num_recommended_settings = {
		    [0] = ARRAY_SIZE(adv7604_recommended_settings_afe),
		    [1] = ARRAY_SIZE(adv7604_recommended_settings_hdmi),
		},
		.page_mask = BIT(ADV76XX_PAGE_IO) | BIT(ADV7604_PAGE_AVLINK) |
			BIT(ADV76XX_PAGE_CEC) | BIT(ADV76XX_PAGE_INFOFRAME) |
			BIT(ADV7604_PAGE_ESDP) | BIT(ADV7604_PAGE_DPP) |
			BIT(ADV76XX_PAGE_AFE) | BIT(ADV76XX_PAGE_REP) |
			BIT(ADV76XX_PAGE_EDID) | BIT(ADV76XX_PAGE_HDMI) |
			BIT(ADV76XX_PAGE_TEST) | BIT(ADV76XX_PAGE_CP) |
			BIT(ADV7604_PAGE_VDP),
		.linewidth_mask = 0xfff,
		.field0_height_mask = 0xfff,
		.field1_height_mask = 0xfff,
		.hfrontporch_mask = 0x3ff,
		.hsync_mask = 0x3ff,
		.hbackporch_mask = 0x3ff,
		.field0_vfrontporch_mask = 0x1fff,
		.field0_vsync_mask = 0x1fff,
		.field0_vbackporch_mask = 0x1fff,
		.field1_vfrontporch_mask = 0x1fff,
		.field1_vsync_mask = 0x1fff,
		.field1_vbackporch_mask = 0x1fff,
	},
	[ADV7611] = {
		.type = ADV7611,
		.has_afe = false,
		.max_port = ADV76XX_PAD_HDMI_PORT_A,
		.num_dv_ports = 1,
		.edid_enable_reg = 0x74,
		.edid_status_reg = 0x76,
		.lcf_reg = 0xa3,
		.tdms_lock_mask = 0x43,
		.cable_det_mask = 0x01,
		.fmt_change_digital_mask = 0x03,
		.cp_csc = 0xf4,
		.formats = adv7611_formats,
		.nformats = ARRAY_SIZE(adv7611_formats),
		.set_termination = adv7611_set_termination,
		.setup_irqs = adv7611_setup_irqs,
		.read_hdmi_pixelclock = adv7611_read_hdmi_pixelclock,
		.read_cable_det = adv7611_read_cable_det,
		.recommended_settings = {
		    [1] = adv7611_recommended_settings_hdmi,
		},
		.num_recommended_settings = {
		    [1] = ARRAY_SIZE(adv7611_recommended_settings_hdmi),
		},
		.page_mask = BIT(ADV76XX_PAGE_IO) | BIT(ADV76XX_PAGE_CEC) |
			BIT(ADV76XX_PAGE_INFOFRAME) | BIT(ADV76XX_PAGE_AFE) |
			BIT(ADV76XX_PAGE_REP) |  BIT(ADV76XX_PAGE_EDID) |
			BIT(ADV76XX_PAGE_HDMI) | BIT(ADV76XX_PAGE_CP),
		.linewidth_mask = 0x1fff,
		.field0_height_mask = 0x1fff,
		.field1_height_mask = 0x1fff,
		.hfrontporch_mask = 0x1fff,
		.hsync_mask = 0x1fff,
		.hbackporch_mask = 0x1fff,
		.field0_vfrontporch_mask = 0x3fff,
		.field0_vsync_mask = 0x3fff,
		.field0_vbackporch_mask = 0x3fff,
		.field1_vfrontporch_mask = 0x3fff,
		.field1_vsync_mask = 0x3fff,
		.field1_vbackporch_mask = 0x3fff,
	},
	[ADV7612] = {
		.type = ADV7612,
		.has_afe = false,
		.max_port = ADV76XX_PAD_HDMI_PORT_A,	/* B not supported */
		.num_dv_ports = 1,			/* normally 2 */
		.edid_enable_reg = 0x74,
		.edid_status_reg = 0x76,
		.lcf_reg = 0xa3,
		.tdms_lock_mask = 0x43,
		.cable_det_mask = 0x01,
		.fmt_change_digital_mask = 0x03,
		.cp_csc = 0xf4,
		.formats = adv7612_formats,
		.nformats = ARRAY_SIZE(adv7612_formats),
		.set_termination = adv7611_set_termination,
		.setup_irqs = adv7612_setup_irqs,
		.read_hdmi_pixelclock = adv7611_read_hdmi_pixelclock,
		.read_cable_det = adv7612_read_cable_det,
		.recommended_settings = {
		    [1] = adv7612_recommended_settings_hdmi,
		},
		.num_recommended_settings = {
		    [1] = ARRAY_SIZE(adv7612_recommended_settings_hdmi),
		},
		.page_mask = BIT(ADV76XX_PAGE_IO) | BIT(ADV76XX_PAGE_CEC) |
			BIT(ADV76XX_PAGE_INFOFRAME) | BIT(ADV76XX_PAGE_AFE) |
			BIT(ADV76XX_PAGE_REP) |  BIT(ADV76XX_PAGE_EDID) |
			BIT(ADV76XX_PAGE_HDMI) | BIT(ADV76XX_PAGE_CP),
		.linewidth_mask = 0x1fff,
		.field0_height_mask = 0x1fff,
		.field1_height_mask = 0x1fff,
		.hfrontporch_mask = 0x1fff,
		.hsync_mask = 0x1fff,
		.hbackporch_mask = 0x1fff,
		.field0_vfrontporch_mask = 0x3fff,
		.field0_vsync_mask = 0x3fff,
		.field0_vbackporch_mask = 0x3fff,
		.field1_vfrontporch_mask = 0x3fff,
		.field1_vsync_mask = 0x3fff,
		.field1_vbackporch_mask = 0x3fff,
	},
};

static const struct i2c_device_id adv76xx_i2c_id[] = {
	{ "adv7604", (kernel_ulong_t)&adv76xx_chip_info[ADV7604] },
	{ "adv7611", (kernel_ulong_t)&adv76xx_chip_info[ADV7611] },
	{ "adv7612", (kernel_ulong_t)&adv76xx_chip_info[ADV7612] },
	{ }
};
MODULE_DEVICE_TABLE(i2c, adv76xx_i2c_id);

static const struct of_device_id adv76xx_of_id[] __maybe_unused = {
	{ .compatible = "adi,adv7611", .data = &adv76xx_chip_info[ADV7611] },
	{ .compatible = "adi,adv7612", .data = &adv76xx_chip_info[ADV7612] },
	{ }
};
MODULE_DEVICE_TABLE(of, adv76xx_of_id);

static int adv76xx_parse_dt(struct adv76xx_state *state)
{
	struct v4l2_of_endpoint bus_cfg;
	struct device_node *endpoint;
	struct device_node *np;
	unsigned int flags;
	int ret;
	u32 v;

	np = state->i2c_clients[ADV76XX_PAGE_IO]->dev.of_node;

	/* Parse the endpoint. */
	endpoint = of_graph_get_next_endpoint(np, NULL);
	if (!endpoint)
		return -EINVAL;

	ret = v4l2_of_parse_endpoint(endpoint, &bus_cfg);
	if (ret) {
		of_node_put(endpoint);
		return ret;
	}

	if (!of_property_read_u32(endpoint, "default-input", &v))
		state->pdata.default_input = v;
	else
		state->pdata.default_input = -1;

	of_node_put(endpoint);

	flags = bus_cfg.bus.parallel.flags;

	if (flags & V4L2_MBUS_HSYNC_ACTIVE_HIGH)
		state->pdata.inv_hs_pol = 1;

	if (flags & V4L2_MBUS_VSYNC_ACTIVE_HIGH)
		state->pdata.inv_vs_pol = 1;

	if (flags & V4L2_MBUS_PCLK_SAMPLE_RISING)
		state->pdata.inv_llc_pol = 1;

	if (bus_cfg.bus_type == V4L2_MBUS_BT656)
		state->pdata.insert_av_codes = 1;

	/* Disable the interrupt for now as no DT-based board uses it. */
	state->pdata.int1_config = ADV76XX_INT1_CONFIG_DISABLED;

	/* Use the default I2C addresses. */
	state->pdata.i2c_addresses[ADV7604_PAGE_AVLINK] = 0x42;
	state->pdata.i2c_addresses[ADV76XX_PAGE_CEC] = 0x40;
	state->pdata.i2c_addresses[ADV76XX_PAGE_INFOFRAME] = 0x3e;
	state->pdata.i2c_addresses[ADV7604_PAGE_ESDP] = 0x38;
	state->pdata.i2c_addresses[ADV7604_PAGE_DPP] = 0x3c;
	state->pdata.i2c_addresses[ADV76XX_PAGE_AFE] = 0x26;
	state->pdata.i2c_addresses[ADV76XX_PAGE_REP] = 0x32;
	state->pdata.i2c_addresses[ADV76XX_PAGE_EDID] = 0x36;
	state->pdata.i2c_addresses[ADV76XX_PAGE_HDMI] = 0x34;
	state->pdata.i2c_addresses[ADV76XX_PAGE_TEST] = 0x30;
	state->pdata.i2c_addresses[ADV76XX_PAGE_CP] = 0x22;
	state->pdata.i2c_addresses[ADV7604_PAGE_VDP] = 0x24;

	/* Hardcode the remaining platform data fields. */
	state->pdata.disable_pwrdnb = 0;
	state->pdata.disable_cable_det_rst = 0;
	state->pdata.blank_data = 1;
	state->pdata.op_format_mode_sel = ADV7604_OP_FORMAT_MODE0;
	state->pdata.bus_order = ADV7604_BUS_ORDER_RGB;

	return 0;
}

static const struct regmap_config adv76xx_regmap_cnf[] = {
	{
		.name			= "io",
		.reg_bits		= 8,
		.val_bits		= 8,

		.max_register		= 0xff,
		.cache_type		= REGCACHE_NONE,
	},
	{
		.name			= "avlink",
		.reg_bits		= 8,
		.val_bits		= 8,

		.max_register		= 0xff,
		.cache_type		= REGCACHE_NONE,
	},
	{
		.name			= "cec",
		.reg_bits		= 8,
		.val_bits		= 8,

		.max_register		= 0xff,
		.cache_type		= REGCACHE_NONE,
	},
	{
		.name			= "infoframe",
		.reg_bits		= 8,
		.val_bits		= 8,

		.max_register		= 0xff,
		.cache_type		= REGCACHE_NONE,
	},
	{
		.name			= "esdp",
		.reg_bits		= 8,
		.val_bits		= 8,

		.max_register		= 0xff,
		.cache_type		= REGCACHE_NONE,
	},
	{
		.name			= "epp",
		.reg_bits		= 8,
		.val_bits		= 8,

		.max_register		= 0xff,
		.cache_type		= REGCACHE_NONE,
	},
	{
		.name			= "afe",
		.reg_bits		= 8,
		.val_bits		= 8,

		.max_register		= 0xff,
		.cache_type		= REGCACHE_NONE,
	},
	{
		.name			= "rep",
		.reg_bits		= 8,
		.val_bits		= 8,

		.max_register		= 0xff,
		.cache_type		= REGCACHE_NONE,
	},
	{
		.name			= "edid",
		.reg_bits		= 8,
		.val_bits		= 8,

		.max_register		= 0xff,
		.cache_type		= REGCACHE_NONE,
	},

	{
		.name			= "hdmi",
		.reg_bits		= 8,
		.val_bits		= 8,

		.max_register		= 0xff,
		.cache_type		= REGCACHE_NONE,
	},
	{
		.name			= "test",
		.reg_bits		= 8,
		.val_bits		= 8,

		.max_register		= 0xff,
		.cache_type		= REGCACHE_NONE,
	},
	{
		.name			= "cp",
		.reg_bits		= 8,
		.val_bits		= 8,

		.max_register		= 0xff,
		.cache_type		= REGCACHE_NONE,
	},
	{
		.name			= "vdp",
		.reg_bits		= 8,
		.val_bits		= 8,

		.max_register		= 0xff,
		.cache_type		= REGCACHE_NONE,
	},
};

static int configure_regmap(struct adv76xx_state *state, int region)
{
	int err;

	if (!state->i2c_clients[region])
		return -ENODEV;

	state->regmap[region] =
		devm_regmap_init_i2c(state->i2c_clients[region],
				     &adv76xx_regmap_cnf[region]);

	if (IS_ERR(state->regmap[region])) {
		err = PTR_ERR(state->regmap[region]);
		v4l_err(state->i2c_clients[region],
			"Error initializing regmap %d with error %d\n",
			region, err);
		return -EINVAL;
	}

	return 0;
}

static int configure_regmaps(struct adv76xx_state *state)
{
	int i, err;

	for (i = ADV7604_PAGE_AVLINK ; i < ADV76XX_PAGE_MAX; i++) {
		err = configure_regmap(state, i);
		if (err && (err != -ENODEV))
			return err;
	}
	return 0;
}

static void adv76xx_reset(struct adv76xx_state *state)
{
	if (state->reset_gpio) {
		/* ADV76XX can be reset by a low reset pulse of minimum 5 ms. */
		gpiod_set_value_cansleep(state->reset_gpio, 0);
		usleep_range(5000, 10000);
		gpiod_set_value_cansleep(state->reset_gpio, 1);
		/* It is recommended to wait 5 ms after the low pulse before */
		/* an I2C write is performed to the ADV76XX. */
		usleep_range(5000, 10000);
	}
}

static int adv76xx_probe(struct i2c_client *client,
			 const struct i2c_device_id *id)
{
	static const struct v4l2_dv_timings cea640x480 =
		V4L2_DV_BT_CEA_640X480P59_94;
	struct adv76xx_state *state;
	struct v4l2_ctrl_handler *hdl;
	struct v4l2_ctrl *ctrl;
	struct v4l2_subdev *sd;
	unsigned int i;
	unsigned int val, val2;
	int err;

	/* Check if the adapter supports the needed features */
	if (!i2c_check_functionality(client->adapter, I2C_FUNC_SMBUS_BYTE_DATA))
		return -EIO;
	v4l_dbg(1, debug, client, "detecting adv76xx client on address 0x%x\n",
			client->addr << 1);

	state = devm_kzalloc(&client->dev, sizeof(*state), GFP_KERNEL);
	if (!state) {
		v4l_err(client, "Could not allocate adv76xx_state memory!\n");
		return -ENOMEM;
	}

	state->i2c_clients[ADV76XX_PAGE_IO] = client;

	/* initialize variables */
	state->restart_stdi_once = true;
	state->selected_input = ~0;

	if (IS_ENABLED(CONFIG_OF) && client->dev.of_node) {
		const struct of_device_id *oid;

		oid = of_match_node(adv76xx_of_id, client->dev.of_node);
		state->info = oid->data;

		err = adv76xx_parse_dt(state);
		if (err < 0) {
			v4l_err(client, "DT parsing error\n");
			return err;
		}
	} else if (client->dev.platform_data) {
		struct adv76xx_platform_data *pdata = client->dev.platform_data;

		state->info = (const struct adv76xx_chip_info *)id->driver_data;
		state->pdata = *pdata;
	} else {
		v4l_err(client, "No platform data!\n");
		return -ENODEV;
	}

	/* Request GPIOs. */
	for (i = 0; i < state->info->num_dv_ports; ++i) {
		state->hpd_gpio[i] =
			devm_gpiod_get_index_optional(&client->dev, "hpd", i,
						      GPIOD_OUT_LOW);
		if (IS_ERR(state->hpd_gpio[i]))
			return PTR_ERR(state->hpd_gpio[i]);

		if (state->hpd_gpio[i])
			v4l_info(client, "Handling HPD %u GPIO\n", i);
	}
	state->reset_gpio = devm_gpiod_get_optional(&client->dev, "reset",
								GPIOD_OUT_HIGH);
	if (IS_ERR(state->reset_gpio))
		return PTR_ERR(state->reset_gpio);

	adv76xx_reset(state);

	state->timings = cea640x480;
	state->format = adv76xx_format_info(state, MEDIA_BUS_FMT_YUYV8_2X8);

	sd = &state->sd;
	v4l2_i2c_subdev_init(sd, client, &adv76xx_ops);
	snprintf(sd->name, sizeof(sd->name), "%s %d-%04x",
		id->name, i2c_adapter_id(client->adapter),
		client->addr);
	sd->flags |= V4L2_SUBDEV_FL_HAS_DEVNODE | V4L2_SUBDEV_FL_HAS_EVENTS;
	sd->internal_ops = &adv76xx_int_ops;

	/* Configure IO Regmap region */
	err = configure_regmap(state, ADV76XX_PAGE_IO);

	if (err) {
		v4l2_err(sd, "Error configuring IO regmap region\n");
		return -ENODEV;
	}

	/*
	 * Verify that the chip is present. On ADV7604 the RD_INFO register only
	 * identifies the revision, while on ADV7611 it identifies the model as
	 * well. Use the HDMI slave address on ADV7604 and RD_INFO on ADV7611.
	 */
	switch (state->info->type) {
	case ADV7604:
		err = regmap_read(state->regmap[ADV76XX_PAGE_IO], 0xfb, &val);
		if (err) {
			v4l2_err(sd, "Error %d reading IO Regmap\n", err);
			return -ENODEV;
		}
		if (val != 0x68) {
			v4l2_err(sd, "not an adv7604 on address 0x%x\n",
					client->addr << 1);
			return -ENODEV;
		}
		break;
	case ADV7611:
	case ADV7612:
		err = regmap_read(state->regmap[ADV76XX_PAGE_IO],
				0xea,
				&val);
		if (err) {
			v4l2_err(sd, "Error %d reading IO Regmap\n", err);
			return -ENODEV;
		}
		val2 = val << 8;
		err = regmap_read(state->regmap[ADV76XX_PAGE_IO],
			    0xeb,
			    &val);
		if (err) {
			v4l2_err(sd, "Error %d reading IO Regmap\n", err);
			return -ENODEV;
		}
		val |= val2;
		if ((state->info->type == ADV7611 && val != 0x2051) ||
			(state->info->type == ADV7612 && val != 0x2041)) {
			v4l2_err(sd, "not an adv761x on address 0x%x\n",
					client->addr << 1);
			return -ENODEV;
		}
		break;
	}

	/* control handlers */
	hdl = &state->hdl;
	v4l2_ctrl_handler_init(hdl, adv76xx_has_afe(state) ? 9 : 8);

	v4l2_ctrl_new_std(hdl, &adv76xx_ctrl_ops,
			V4L2_CID_BRIGHTNESS, -128, 127, 1, 0);
	v4l2_ctrl_new_std(hdl, &adv76xx_ctrl_ops,
			V4L2_CID_CONTRAST, 0, 255, 1, 128);
	v4l2_ctrl_new_std(hdl, &adv76xx_ctrl_ops,
			V4L2_CID_SATURATION, 0, 255, 1, 128);
	v4l2_ctrl_new_std(hdl, &adv76xx_ctrl_ops,
			V4L2_CID_HUE, 0, 128, 1, 0);
	ctrl = v4l2_ctrl_new_std_menu(hdl, &adv76xx_ctrl_ops,
			V4L2_CID_DV_RX_IT_CONTENT_TYPE, V4L2_DV_IT_CONTENT_TYPE_NO_ITC,
			0, V4L2_DV_IT_CONTENT_TYPE_NO_ITC);
	if (ctrl)
		ctrl->flags |= V4L2_CTRL_FLAG_VOLATILE;

	state->detect_tx_5v_ctrl = v4l2_ctrl_new_std(hdl, NULL,
			V4L2_CID_DV_RX_POWER_PRESENT, 0,
			(1 << state->info->num_dv_ports) - 1, 0, 0);
	state->rgb_quantization_range_ctrl =
		v4l2_ctrl_new_std_menu(hdl, &adv76xx_ctrl_ops,
			V4L2_CID_DV_RX_RGB_RANGE, V4L2_DV_RGB_RANGE_FULL,
			0, V4L2_DV_RGB_RANGE_AUTO);

	/* custom controls */
	if (adv76xx_has_afe(state))
		state->analog_sampling_phase_ctrl =
			v4l2_ctrl_new_custom(hdl, &adv7604_ctrl_analog_sampling_phase, NULL);
	state->free_run_color_manual_ctrl =
		v4l2_ctrl_new_custom(hdl, &adv76xx_ctrl_free_run_color_manual, NULL);
	state->free_run_color_ctrl =
		v4l2_ctrl_new_custom(hdl, &adv76xx_ctrl_free_run_color, NULL);

	sd->ctrl_handler = hdl;
	if (hdl->error) {
		err = hdl->error;
		goto err_hdl;
	}
	if (adv76xx_s_detect_tx_5v_ctrl(sd)) {
		err = -ENODEV;
		goto err_hdl;
	}

	for (i = 1; i < ADV76XX_PAGE_MAX; ++i) {
		if (!(BIT(i) & state->info->page_mask))
			continue;

		state->i2c_clients[i] =
			adv76xx_dummy_client(sd, state->pdata.i2c_addresses[i],
					     0xf2 + i);
		if (state->i2c_clients[i] == NULL) {
			err = -ENOMEM;
			v4l2_err(sd, "failed to create i2c client %u\n", i);
			goto err_i2c;
		}
	}

	INIT_DELAYED_WORK(&state->delayed_work_enable_hotplug,
			adv76xx_delayed_work_enable_hotplug);

	state->source_pad = state->info->num_dv_ports
			  + (state->info->has_afe ? 2 : 0);
	for (i = 0; i < state->source_pad; ++i)
		state->pads[i].flags = MEDIA_PAD_FL_SINK;
	state->pads[state->source_pad].flags = MEDIA_PAD_FL_SOURCE;

	err = media_entity_pads_init(&sd->entity, state->source_pad + 1,
				state->pads);
	if (err)
		goto err_work_queues;

	/* Configure regmaps */
	err = configure_regmaps(state);
	if (err)
		goto err_entity;

	err = adv76xx_core_init(sd);
	if (err)
		goto err_entity;

#if IS_ENABLED(CONFIG_VIDEO_ADV7604_CEC)
	state->cec_adap = cec_allocate_adapter(&adv76xx_cec_adap_ops,
		state, dev_name(&client->dev),
		CEC_CAP_TRANSMIT | CEC_CAP_LOG_ADDRS |
		CEC_CAP_PASSTHROUGH | CEC_CAP_RC, ADV76XX_MAX_ADDRS,
		&client->dev);
	err = PTR_ERR_OR_ZERO(state->cec_adap);
	if (err)
		goto err_entity;
#endif

	v4l2_info(sd, "%s found @ 0x%x (%s)\n", client->name,
			client->addr << 1, client->adapter->name);

	err = v4l2_async_register_subdev(sd);
	if (err)
		goto err_entity;

	return 0;

err_entity:
	media_entity_cleanup(&sd->entity);
err_work_queues:
	cancel_delayed_work(&state->delayed_work_enable_hotplug);
err_i2c:
	adv76xx_unregister_clients(state);
err_hdl:
	v4l2_ctrl_handler_free(hdl);
	return err;
}

/* ----------------------------------------------------------------------- */

static int adv76xx_remove(struct i2c_client *client)
{
	struct v4l2_subdev *sd = i2c_get_clientdata(client);
	struct adv76xx_state *state = to_state(sd);

	/* disable interrupts */
	io_write(sd, 0x40, 0);
	io_write(sd, 0x41, 0);
	io_write(sd, 0x46, 0);
	io_write(sd, 0x6e, 0);
	io_write(sd, 0x73, 0);

	cancel_delayed_work(&state->delayed_work_enable_hotplug);
	v4l2_async_unregister_subdev(sd);
	media_entity_cleanup(&sd->entity);
	adv76xx_unregister_clients(to_state(sd));
	v4l2_ctrl_handler_free(sd->ctrl_handler);
	return 0;
}

/* ----------------------------------------------------------------------- */

static struct i2c_driver adv76xx_driver = {
	.driver = {
		.name = "adv7604",
		.of_match_table = of_match_ptr(adv76xx_of_id),
	},
	.probe = adv76xx_probe,
	.remove = adv76xx_remove,
	.id_table = adv76xx_i2c_id,
};

module_i2c_driver(adv76xx_driver);<|MERGE_RESOLUTION|>--- conflicted
+++ resolved
@@ -188,16 +188,6 @@
 	u16 spa_port_a[2];
 	struct v4l2_fract aspect_ratio;
 	u32 rgb_quantization_range;
-<<<<<<< HEAD
-
-	struct cec_adapter *cec_adap;
-	u8   cec_addr[ADV76XX_MAX_ADDRS];
-	u8   cec_valid_addrs;
-	bool cec_enabled_adap;
-
-	struct workqueue_struct *work_queues;
-=======
->>>>>>> 009a6208
 	struct delayed_work delayed_work_enable_hotplug;
 	bool restart_stdi_once;
 
