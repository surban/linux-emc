--- conflicted
+++ resolved
@@ -524,11 +524,7 @@
 	hw = spi_master_get_devdata(master);
 	memset(hw, 0, sizeof(struct s3c24xx_spi));
 
-<<<<<<< HEAD
-	hw->master = spi_master_get(master);
-=======
 	hw->master = master;
->>>>>>> d8ec26d7
 	hw->pdata = pdata = dev_get_platdata(&pdev->dev);
 	hw->dev = &pdev->dev;
 
