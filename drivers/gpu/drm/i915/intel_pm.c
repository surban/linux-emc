--- conflicted
+++ resolved
@@ -3774,21 +3774,12 @@
 	new_bw_state = intel_atomic_get_new_bw_state(state);
 	if (!new_bw_state)
 		return;
-<<<<<<< HEAD
 
 	if (INTEL_GEN(dev_priv) < 11 && !intel_can_enable_sagv(dev_priv, new_bw_state)) {
 		intel_disable_sagv(dev_priv);
 		return;
 	}
 
-=======
-
-	if (INTEL_GEN(dev_priv) < 11 && !intel_can_enable_sagv(dev_priv, new_bw_state)) {
-		intel_disable_sagv(dev_priv);
-		return;
-	}
-
->>>>>>> 84569f32
 	old_bw_state = intel_atomic_get_old_bw_state(state);
 	/*
 	 * Nothing to mask
@@ -3797,7 +3788,6 @@
 		return;
 
 	new_mask = old_bw_state->qgv_points_mask | new_bw_state->qgv_points_mask;
-<<<<<<< HEAD
 
 	/*
 	 * If new mask is zero - means there is nothing to mask,
@@ -3856,66 +3846,6 @@
 	 * time. Also masking should be done before updating the configuration
 	 * and unmasking afterwards.
 	 */
-=======
-
-	/*
-	 * If new mask is zero - means there is nothing to mask,
-	 * we can only unmask, which should be done in unmask.
-	 */
-	if (!new_mask)
-		return;
-
-	/*
-	 * Restrict required qgv points before updating the configuration.
-	 * According to BSpec we can't mask and unmask qgv points at the same
-	 * time. Also masking should be done before updating the configuration
-	 * and unmasking afterwards.
-	 */
-	icl_pcode_restrict_qgv_points(dev_priv, new_mask);
-}
-
-void intel_sagv_post_plane_update(struct intel_atomic_state *state)
-{
-	struct drm_i915_private *dev_priv = to_i915(state->base.dev);
-	const struct intel_bw_state *new_bw_state;
-	const struct intel_bw_state *old_bw_state;
-	u32 new_mask = 0;
-
-	/*
-	 * Just return if we can't control SAGV or don't have it.
-	 * This is different from situation when we have SAGV but just can't
-	 * afford it due to DBuf limitation - in case if SAGV is completely
-	 * disabled in a BIOS, we are not even allowed to send a PCode request,
-	 * as it will throw an error. So have to check it here.
-	 */
-	if (!intel_has_sagv(dev_priv))
-		return;
-
-	new_bw_state = intel_atomic_get_new_bw_state(state);
-	if (!new_bw_state)
-		return;
-
-	if (INTEL_GEN(dev_priv) < 11 && intel_can_enable_sagv(dev_priv, new_bw_state)) {
-		intel_enable_sagv(dev_priv);
-		return;
-	}
-
-	old_bw_state = intel_atomic_get_old_bw_state(state);
-	/*
-	 * Nothing to unmask
-	 */
-	if (new_bw_state->qgv_points_mask == old_bw_state->qgv_points_mask)
-		return;
-
-	new_mask = new_bw_state->qgv_points_mask;
-
-	/*
-	 * Allow required qgv points after updating the configuration.
-	 * According to BSpec we can't mask and unmask qgv points at the same
-	 * time. Also masking should be done before updating the configuration
-	 * and unmasking afterwards.
-	 */
->>>>>>> 84569f32
 	icl_pcode_restrict_qgv_points(dev_priv, new_mask);
 }
 
