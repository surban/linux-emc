--- conflicted
+++ resolved
@@ -4798,14 +4798,8 @@
 static struct ata_queued_cmd *ata_qc_new(struct ata_port *ap)
 {
 	struct ata_queued_cmd *qc = NULL;
-<<<<<<< HEAD
-	unsigned int i, tag, max_queue;
-
-	max_queue = ap->scsi_host->can_queue;
-=======
 	unsigned int max_queue = ap->host->n_tags;
 	unsigned int i, tag;
->>>>>>> 26bcd8b7
 
 	/* no command while frozen */
 	if (unlikely(ap->pflags & ATA_PFLAG_FROZEN))
@@ -6181,19 +6175,7 @@
 {
 	int i, rc;
 
-<<<<<<< HEAD
-	/*
-	 * The max queue supported by hardware must not be greater than
-	 * ATA_MAX_QUEUE.
-	 */
-	if (sht->can_queue > ATA_MAX_QUEUE) {
-		dev_err(host->dev, "BUG: the hardware max queue is too large\n");
-		WARN_ON(1);
-		return -EINVAL;
-	}
-=======
 	host->n_tags = clamp(sht->can_queue, 1, ATA_MAX_QUEUE - 1);
->>>>>>> 26bcd8b7
 
 	/* host must have been started */
 	if (!(host->flags & ATA_HOST_STARTED)) {
