config ARM
	bool
	default y
	select ARCH_HAVE_CUSTOM_GPIO_H
	select HAVE_AOUT
	select HAVE_DMA_API_DEBUG
	select HAVE_IDE if PCI || ISA || PCMCIA
	select HAVE_DMA_ATTRS
	select HAVE_DMA_CONTIGUOUS if MMU
	select HAVE_MEMBLOCK
	select RTC_LIB
	select SYS_SUPPORTS_APM_EMULATION
	select GENERIC_ATOMIC64 if (CPU_V6 || !CPU_32v6K || !AEABI)
	select ARCH_HAS_ATOMIC64_DEC_IF_POSITIVE
	select HAVE_OPROFILE if (HAVE_PERF_EVENTS)
	select HAVE_ARCH_JUMP_LABEL if !XIP_KERNEL
	select HAVE_ARCH_KGDB
	select HAVE_ARCH_TRACEHOOK
	select HAVE_KPROBES if !XIP_KERNEL
	select HAVE_KRETPROBES if (HAVE_KPROBES)
	select HAVE_FUNCTION_TRACER if (!XIP_KERNEL)
	select HAVE_FTRACE_MCOUNT_RECORD if (!XIP_KERNEL)
	select HAVE_DYNAMIC_FTRACE if (!XIP_KERNEL)
	select HAVE_FUNCTION_GRAPH_TRACER if (!THUMB2_KERNEL)
	select ARCH_BINFMT_ELF_RANDOMIZE_PIE
	select HAVE_GENERIC_DMA_COHERENT
	select HAVE_KERNEL_GZIP
	select HAVE_KERNEL_LZO
	select HAVE_KERNEL_LZMA
	select HAVE_KERNEL_XZ
	select HAVE_IRQ_WORK
	select HAVE_PERF_EVENTS
	select PERF_USE_VMALLOC
	select HAVE_REGS_AND_STACK_ACCESS_API
	select HAVE_HW_BREAKPOINT if (PERF_EVENTS && (CPU_V6 || CPU_V6K || CPU_V7))
	select HAVE_C_RECORDMCOUNT
	select HAVE_GENERIC_HARDIRQS
	select HARDIRQS_SW_RESEND
	select GENERIC_IRQ_PROBE
	select GENERIC_IRQ_SHOW
	select ARCH_WANT_IPC_PARSE_VERSION
	select HARDIRQS_SW_RESEND
	select CPU_PM if (SUSPEND || CPU_IDLE)
	select GENERIC_PCI_IOMAP
	select HAVE_BPF_JIT
	select GENERIC_SMP_IDLE_THREAD
	select KTIME_SCALAR
	select GENERIC_CLOCKEVENTS_BROADCAST if SMP
	select GENERIC_STRNCPY_FROM_USER
	select GENERIC_STRNLEN_USER
	select DCACHE_WORD_ACCESS if (CPU_V6 || CPU_V6K || CPU_V7) && !CPU_BIG_ENDIAN
	help
	  The ARM series is a line of low-power-consumption RISC chip designs
	  licensed by ARM Ltd and targeted at embedded applications and
	  handhelds such as the Compaq IPAQ.  ARM-based PCs are no longer
	  manufactured, but legacy ARM-based PC hardware remains popular in
	  Europe.  There is an ARM Linux project with a web page at
	  <http://www.arm.linux.org.uk/>.

config ARM_HAS_SG_CHAIN
	bool

config NEED_SG_DMA_LENGTH
	bool

config ARM_DMA_USE_IOMMU
	select NEED_SG_DMA_LENGTH
	select ARM_HAS_SG_CHAIN
	bool

config HAVE_PWM
	bool

config MIGHT_HAVE_PCI
	bool

config SYS_SUPPORTS_APM_EMULATION
	bool

config GENERIC_GPIO
	bool

config HAVE_TCM
	bool
	select GENERIC_ALLOCATOR

config HAVE_PROC_CPU
	bool

config NO_IOPORT
	bool

config EISA
	bool
	---help---
	  The Extended Industry Standard Architecture (EISA) bus was
	  developed as an open alternative to the IBM MicroChannel bus.

	  The EISA bus provided some of the features of the IBM MicroChannel
	  bus while maintaining backward compatibility with cards made for
	  the older ISA bus.  The EISA bus saw limited use between 1988 and
	  1995 when it was made obsolete by the PCI bus.

	  Say Y here if you are building a kernel for an EISA-based machine.

	  Otherwise, say N.

config SBUS
	bool

config STACKTRACE_SUPPORT
	bool
	default y

config HAVE_LATENCYTOP_SUPPORT
	bool
	depends on !SMP
	default y

config LOCKDEP_SUPPORT
	bool
	default y

config TRACE_IRQFLAGS_SUPPORT
	bool
	default y

config RWSEM_GENERIC_SPINLOCK
	bool
	default y

config RWSEM_XCHGADD_ALGORITHM
	bool

config ARCH_HAS_ILOG2_U32
	bool

config ARCH_HAS_ILOG2_U64
	bool

config ARCH_HAS_CPUFREQ
	bool
	help
	  Internal node to signify that the ARCH has CPUFREQ support
	  and that the relevant menu configurations are displayed for
	  it.

config GENERIC_HWEIGHT
	bool
	default y

config GENERIC_CALIBRATE_DELAY
	bool
	default y

config ARCH_MAY_HAVE_PC_FDC
	bool

config ZONE_DMA
	bool

config NEED_DMA_MAP_STATE
       def_bool y

config ARCH_HAS_DMA_SET_COHERENT_MASK
	bool

config GENERIC_ISA_DMA
	bool

config FIQ
	bool

config NEED_RET_TO_USER
	bool

config ARCH_MTD_XIP
	bool

config VECTORS_BASE
	hex
	default 0xffff0000 if MMU || CPU_HIGH_VECTOR
	default DRAM_BASE if REMAP_VECTORS_TO_RAM
	default 0x00000000
	help
	  The base address of exception vectors.

config ARM_PATCH_PHYS_VIRT
	bool "Patch physical to virtual translations at runtime" if EMBEDDED
	default y
	depends on !XIP_KERNEL && MMU
	depends on !ARCH_REALVIEW || !SPARSEMEM
	help
	  Patch phys-to-virt and virt-to-phys translation functions at
	  boot and module load time according to the position of the
	  kernel in system memory.

	  This can only be used with non-XIP MMU kernels where the base
	  of physical memory is at a 16MB boundary.

	  Only disable this option if you know that you do not require
	  this feature (eg, building a kernel for a single machine) and
	  you need to shrink the kernel to the minimal size.

config NEED_MACH_GPIO_H
	bool
	help
	  Select this when mach/gpio.h is required to provide special
	  definitions for this platform. The need for mach/gpio.h should
	  be avoided when possible.

config NEED_MACH_IO_H
	bool
	help
	  Select this when mach/io.h is required to provide special
	  definitions for this platform.  The need for mach/io.h should
	  be avoided when possible.

config NEED_MACH_MEMORY_H
	bool
	help
	  Select this when mach/memory.h is required to provide special
	  definitions for this platform.  The need for mach/memory.h should
	  be avoided when possible.

config PHYS_OFFSET
	hex "Physical address of main memory" if MMU
	depends on !ARM_PATCH_PHYS_VIRT && !NEED_MACH_MEMORY_H
	default DRAM_BASE if !MMU
	help
	  Please provide the physical address corresponding to the
	  location of main memory in your system.

config GENERIC_BUG
	def_bool y
	depends on BUG

source "init/Kconfig"

source "kernel/Kconfig.freezer"

menu "System Type"

config MMU
	bool "MMU-based Paged Memory Management Support"
	default y
	help
	  Select if you want MMU-based virtualised addressing space
	  support by paged memory management. If unsure, say 'Y'.

#
# The "ARM system type" choice list is ordered alphabetically by option
# text.  Please add new entries in the option alphabetic order.
#
choice
	prompt "ARM system type"
	default ARCH_MULTIPLATFORM

config ARCH_MULTIPLATFORM
	bool "Allow multiple platforms to be selected"
	select ARM_PATCH_PHYS_VIRT
	select AUTO_ZRELADDR
	select COMMON_CLK
	select MULTI_IRQ_HANDLER
	select SPARSE_IRQ
	select USE_OF
	depends on MMU

config ARCH_INTEGRATOR
	bool "ARM Ltd. Integrator family"
	select ARM_AMBA
	select ARCH_HAS_CPUFREQ
	select COMMON_CLK
	select COMMON_CLK_VERSATILE
	select HAVE_TCM
	select ICST
	select GENERIC_CLOCKEVENTS
	select PLAT_VERSATILE
	select PLAT_VERSATILE_FPGA_IRQ
	select NEED_MACH_MEMORY_H
	select SPARSE_IRQ
	select MULTI_IRQ_HANDLER
	help
	  Support for ARM's Integrator platform.

config ARCH_REALVIEW
	bool "ARM Ltd. RealView family"
	select ARM_AMBA
	select COMMON_CLK
	select COMMON_CLK_VERSATILE
	select ICST
	select GENERIC_CLOCKEVENTS
	select ARCH_WANT_OPTIONAL_GPIOLIB
	select PLAT_VERSATILE
	select PLAT_VERSATILE_CLCD
	select ARM_TIMER_SP804
	select GPIO_PL061 if GPIOLIB
	select NEED_MACH_MEMORY_H
	help
	  This enables support for ARM Ltd RealView boards.

config ARCH_VERSATILE
	bool "ARM Ltd. Versatile family"
	select ARM_AMBA
	select ARM_VIC
	select CLKDEV_LOOKUP
	select HAVE_MACH_CLKDEV
	select ICST
	select GENERIC_CLOCKEVENTS
	select ARCH_WANT_OPTIONAL_GPIOLIB
	select PLAT_VERSATILE
	select PLAT_VERSATILE_CLOCK
	select PLAT_VERSATILE_CLCD
	select PLAT_VERSATILE_FPGA_IRQ
	select ARM_TIMER_SP804
	help
	  This enables support for ARM Ltd Versatile board.

config ARCH_AT91
	bool "Atmel AT91"
	select ARCH_REQUIRE_GPIOLIB
	select HAVE_CLK
	select CLKDEV_LOOKUP
	select IRQ_DOMAIN
	select NEED_MACH_GPIO_H
	select NEED_MACH_IO_H if PCCARD
	help
	  This enables support for systems based on Atmel
	  AT91RM9200 and AT91SAM9* processors.

config ARCH_BCM2835
	bool "Broadcom BCM2835 family"
	select ARCH_WANT_OPTIONAL_GPIOLIB
	select ARM_AMBA
	select ARM_ERRATA_411920
	select ARM_TIMER_SP804
	select CLKDEV_LOOKUP
	select COMMON_CLK
	select CPU_V6
	select GENERIC_CLOCKEVENTS
	select MULTI_IRQ_HANDLER
	select SPARSE_IRQ
	select USE_OF
	help
	  This enables support for the Broadcom BCM2835 SoC. This SoC is
	  use in the Raspberry Pi, and Roku 2 devices.

config ARCH_BCMRING
	bool "Broadcom BCMRING"
	depends on MMU
	select CPU_V6
	select ARM_AMBA
	select ARM_TIMER_SP804
	select CLKDEV_LOOKUP
	select GENERIC_CLOCKEVENTS
	select ARCH_WANT_OPTIONAL_GPIOLIB
	help
	  Support for Broadcom's BCMRing platform.

config ARCH_CLPS711X
	bool "Cirrus Logic CLPS711x/EP721x/EP731x-based"
	select CPU_ARM720T
	select ARCH_USES_GETTIMEOFFSET
	select NEED_MACH_MEMORY_H
	help
	  Support for Cirrus Logic 711x/721x/731x based boards.

config ARCH_CNS3XXX
	bool "Cavium Networks CNS3XXX family"
	select CPU_V6K
	select GENERIC_CLOCKEVENTS
	select ARM_GIC
	select MIGHT_HAVE_CACHE_L2X0
	select MIGHT_HAVE_PCI
	select PCI_DOMAINS if PCI
	help
	  Support for Cavium Networks CNS3XXX platform.

config ARCH_GEMINI
	bool "Cortina Systems Gemini"
	select CPU_FA526
	select ARCH_REQUIRE_GPIOLIB
	select ARCH_USES_GETTIMEOFFSET
	help
	  Support for the Cortina Systems Gemini family SoCs

config ARCH_SIRF
	bool "CSR SiRF"
	select NO_IOPORT
	select ARCH_REQUIRE_GPIOLIB
	select GENERIC_CLOCKEVENTS
	select COMMON_CLK
	select GENERIC_IRQ_CHIP
	select MIGHT_HAVE_CACHE_L2X0
	select PINCTRL
	select PINCTRL_SIRF
	select USE_OF
	help
	  Support for CSR SiRFprimaII/Marco/Polo platforms

config ARCH_EBSA110
	bool "EBSA-110"
	select CPU_SA110
	select ISA
	select NO_IOPORT
	select ARCH_USES_GETTIMEOFFSET
	select NEED_MACH_IO_H
	select NEED_MACH_MEMORY_H
	help
	  This is an evaluation board for the StrongARM processor available
	  from Digital. It has limited hardware on-board, including an
	  Ethernet interface, two PCMCIA sockets, two serial ports and a
	  parallel port.

config ARCH_EP93XX
	bool "EP93xx-based"
	select CPU_ARM920T
	select ARM_AMBA
	select ARM_VIC
	select CLKDEV_LOOKUP
	select ARCH_REQUIRE_GPIOLIB
	select ARCH_HAS_HOLES_MEMORYMODEL
	select ARCH_USES_GETTIMEOFFSET
	select NEED_MACH_MEMORY_H
	help
	  This enables support for the Cirrus EP93xx series of CPUs.

config ARCH_FOOTBRIDGE
	bool "FootBridge"
	select CPU_SA110
	select FOOTBRIDGE
	select GENERIC_CLOCKEVENTS
	select HAVE_IDE
	select NEED_MACH_IO_H if !MMU
	select NEED_MACH_MEMORY_H
	help
	  Support for systems based on the DC21285 companion chip
	  ("FootBridge"), such as the Simtec CATS and the Rebel NetWinder.

config ARCH_MXC
	bool "Freescale MXC/iMX-based"
	select GENERIC_CLOCKEVENTS
	select ARCH_REQUIRE_GPIOLIB
	select CLKDEV_LOOKUP
	select CLKSRC_MMIO
	select GENERIC_IRQ_CHIP
	select MULTI_IRQ_HANDLER
	select SPARSE_IRQ
	select USE_OF
	help
	  Support for Freescale MXC/iMX-based family of processors

config ARCH_MXS
	bool "Freescale MXS-based"
	select GENERIC_CLOCKEVENTS
	select ARCH_REQUIRE_GPIOLIB
	select CLKDEV_LOOKUP
	select CLKSRC_MMIO
	select COMMON_CLK
	select HAVE_CLK_PREPARE
	select PINCTRL
	select USE_OF
	help
	  Support for Freescale MXS-based family of processors

config ARCH_NETX
	bool "Hilscher NetX based"
	select CLKSRC_MMIO
	select CPU_ARM926T
	select ARM_VIC
	select GENERIC_CLOCKEVENTS
	help
	  This enables support for systems based on the Hilscher NetX Soc

config ARCH_H720X
	bool "Hynix HMS720x-based"
	select CPU_ARM720T
	select ISA_DMA_API
	select ARCH_USES_GETTIMEOFFSET
	help
	  This enables support for systems based on the Hynix HMS720x

config ARCH_IOP13XX
	bool "IOP13xx-based"
	depends on MMU
	select CPU_XSC3
	select PLAT_IOP
	select PCI
	select ARCH_SUPPORTS_MSI
	select VMSPLIT_1G
	select NEED_MACH_MEMORY_H
	select NEED_RET_TO_USER
	help
	  Support for Intel's IOP13XX (XScale) family of processors.

config ARCH_IOP32X
	bool "IOP32x-based"
	depends on MMU
	select CPU_XSCALE
	select NEED_MACH_GPIO_H
	select NEED_MACH_IO_H
	select NEED_RET_TO_USER
	select PLAT_IOP
	select PCI
	select ARCH_REQUIRE_GPIOLIB
	help
	  Support for Intel's 80219 and IOP32X (XScale) family of
	  processors.

config ARCH_IOP33X
	bool "IOP33x-based"
	depends on MMU
	select CPU_XSCALE
	select NEED_MACH_GPIO_H
	select NEED_MACH_IO_H
	select NEED_RET_TO_USER
	select PLAT_IOP
	select PCI
	select ARCH_REQUIRE_GPIOLIB
	help
	  Support for Intel's IOP33X (XScale) family of processors.

config ARCH_IXP4XX
	bool "IXP4xx-based"
	depends on MMU
	select ARCH_HAS_DMA_SET_COHERENT_MASK
	select CLKSRC_MMIO
	select CPU_XSCALE
	select ARCH_REQUIRE_GPIOLIB
	select GENERIC_CLOCKEVENTS
	select MIGHT_HAVE_PCI
	select NEED_MACH_IO_H
	select DMABOUNCE if PCI
	help
	  Support for Intel's IXP4XX (XScale) family of processors.

config ARCH_DOVE
	bool "Marvell Dove"
	select CPU_V7
	select ARCH_REQUIRE_GPIOLIB
	select GENERIC_CLOCKEVENTS
<<<<<<< HEAD
=======
	select MIGHT_HAVE_PCI
	select NEED_MACH_IO_H
>>>>>>> 0f81bd43
	select PLAT_ORION
	select USB_ARCH_HAS_EHCI
	help
	  Support for the Marvell Dove SoC 88AP510

config ARCH_KIRKWOOD
	bool "Marvell Kirkwood"
	select CPU_FEROCEON
	select PCI
	select ARCH_REQUIRE_GPIOLIB
	select GENERIC_CLOCKEVENTS
	select PLAT_ORION
	help
	  Support for the following Marvell Kirkwood series SoCs:
	  88F6180, 88F6192 and 88F6281.

config ARCH_LPC32XX
	bool "NXP LPC32XX"
	select CLKSRC_MMIO
	select CPU_ARM926T
	select ARCH_REQUIRE_GPIOLIB
	select HAVE_IDE
	select ARM_AMBA
	select USB_ARCH_HAS_OHCI
	select CLKDEV_LOOKUP
	select GENERIC_CLOCKEVENTS
	select USE_OF
	select HAVE_PWM
	help
	  Support for the NXP LPC32XX family of processors

config ARCH_MV78XX0
	bool "Marvell MV78xx0"
	select CPU_FEROCEON
	select PCI
	select ARCH_REQUIRE_GPIOLIB
	select GENERIC_CLOCKEVENTS
	select PLAT_ORION
	help
	  Support for the following Marvell MV78xx0 series SoCs:
	  MV781x0, MV782x0.

config ARCH_ORION5X
	bool "Marvell Orion"
	depends on MMU
	select CPU_FEROCEON
	select PCI
	select ARCH_REQUIRE_GPIOLIB
	select GENERIC_CLOCKEVENTS
	select PLAT_ORION
	help
	  Support for the following Marvell Orion 5x series SoCs:
	  Orion-1 (5181), Orion-VoIP (5181L), Orion-NAS (5182),
	  Orion-2 (5281), Orion-1-90 (6183).

config ARCH_MMP
	bool "Marvell PXA168/910/MMP2"
	depends on MMU
	select ARCH_REQUIRE_GPIOLIB
	select CLKDEV_LOOKUP
	select GENERIC_CLOCKEVENTS
	select GPIO_PXA
	select IRQ_DOMAIN
	select PLAT_PXA
	select SPARSE_IRQ
	select GENERIC_ALLOCATOR
	select NEED_MACH_GPIO_H
	help
	  Support for Marvell's PXA168/PXA910(MMP) and MMP2 processor line.

config ARCH_KS8695
	bool "Micrel/Kendin KS8695"
	select CPU_ARM922T
	select ARCH_REQUIRE_GPIOLIB
	select NEED_MACH_MEMORY_H
	select CLKSRC_MMIO
	select GENERIC_CLOCKEVENTS
	help
	  Support for Micrel/Kendin KS8695 "Centaur" (ARM922T) based
	  System-on-Chip devices.

config ARCH_W90X900
	bool "Nuvoton W90X900 CPU"
	select CPU_ARM926T
	select ARCH_REQUIRE_GPIOLIB
	select CLKDEV_LOOKUP
	select CLKSRC_MMIO
	select GENERIC_CLOCKEVENTS
	help
	  Support for Nuvoton (Winbond logic dept.) ARM9 processor,
	  At present, the w90x900 has been renamed nuc900, regarding
	  the ARM series product line, you can login the following
	  link address to know more.

	  <http://www.nuvoton.com/hq/enu/ProductAndSales/ProductLines/
		ConsumerElectronicsIC/ARMMicrocontroller/ARMMicrocontroller>

config ARCH_TEGRA
	bool "NVIDIA Tegra"
	select CLKDEV_LOOKUP
	select CLKSRC_MMIO
	select GENERIC_CLOCKEVENTS
	select GENERIC_GPIO
	select HAVE_CLK
	select HAVE_SMP
	select MIGHT_HAVE_CACHE_L2X0
	select ARCH_HAS_CPUFREQ
	select USE_OF
	select COMMON_CLK
	help
	  This enables support for NVIDIA Tegra based systems (Tegra APX,
	  Tegra 6xx and Tegra 2 series).

config ARCH_PXA
	bool "PXA2xx/PXA3xx-based"
	depends on MMU
	select ARCH_MTD_XIP
	select ARCH_HAS_CPUFREQ
	select CLKDEV_LOOKUP
	select CLKSRC_MMIO
	select ARCH_REQUIRE_GPIOLIB
	select GENERIC_CLOCKEVENTS
	select GPIO_PXA
	select PLAT_PXA
	select SPARSE_IRQ
	select AUTO_ZRELADDR
	select MULTI_IRQ_HANDLER
	select ARM_CPU_SUSPEND if PM
	select HAVE_IDE
	select NEED_MACH_GPIO_H
	help
	  Support for Intel/Marvell's PXA2xx/PXA3xx processor line.

config ARCH_MSM
	bool "Qualcomm MSM"
	select HAVE_CLK
	select GENERIC_CLOCKEVENTS
	select ARCH_REQUIRE_GPIOLIB
	select CLKDEV_LOOKUP
	help
	  Support for Qualcomm MSM/QSD based systems.  This runs on the
	  apps processor of the MSM/QSD and depends on a shared memory
	  interface to the modem processor which runs the baseband
	  stack and controls some vital subsystems
	  (clock and power control, etc).

config ARCH_SHMOBILE
	bool "Renesas SH-Mobile / R-Mobile"
	select HAVE_CLK
	select CLKDEV_LOOKUP
	select HAVE_MACH_CLKDEV
	select HAVE_SMP
	select GENERIC_CLOCKEVENTS
	select MIGHT_HAVE_CACHE_L2X0
	select NO_IOPORT
	select SPARSE_IRQ
	select MULTI_IRQ_HANDLER
	select PM_GENERIC_DOMAINS if PM
	select NEED_MACH_MEMORY_H
	help
	  Support for Renesas's SH-Mobile and R-Mobile ARM platforms.

config ARCH_RPC
	bool "RiscPC"
	select ARCH_ACORN
	select FIQ
	select ARCH_MAY_HAVE_PC_FDC
	select HAVE_PATA_PLATFORM
	select ISA_DMA_API
	select NO_IOPORT
	select ARCH_SPARSEMEM_ENABLE
	select ARCH_USES_GETTIMEOFFSET
	select HAVE_IDE
	select NEED_MACH_IO_H
	select NEED_MACH_MEMORY_H
	help
	  On the Acorn Risc-PC, Linux can support the internal IDE disk and
	  CD-ROM interface, serial and parallel port, and the floppy drive.

config ARCH_SA1100
	bool "SA1100-based"
	select CLKSRC_MMIO
	select CPU_SA1100
	select ISA
	select ARCH_SPARSEMEM_ENABLE
	select ARCH_MTD_XIP
	select ARCH_HAS_CPUFREQ
	select CPU_FREQ
	select GENERIC_CLOCKEVENTS
	select CLKDEV_LOOKUP
	select ARCH_REQUIRE_GPIOLIB
	select HAVE_IDE
	select NEED_MACH_GPIO_H
	select NEED_MACH_MEMORY_H
	select SPARSE_IRQ
	help
	  Support for StrongARM 11x0 based boards.

config ARCH_S3C24XX
	bool "Samsung S3C24XX SoCs"
	select GENERIC_GPIO
	select ARCH_HAS_CPUFREQ
	select HAVE_CLK
	select CLKDEV_LOOKUP
	select ARCH_USES_GETTIMEOFFSET
	select HAVE_S3C2410_I2C if I2C
	select HAVE_S3C_RTC if RTC_CLASS
	select HAVE_S3C2410_WATCHDOG if WATCHDOG
	select NEED_MACH_GPIO_H
	select NEED_MACH_IO_H
	help
	  Samsung S3C2410, S3C2412, S3C2413, S3C2416, S3C2440, S3C2442, S3C2443
	  and S3C2450 SoCs based systems, such as the Simtec Electronics BAST
	  (<http://www.simtec.co.uk/products/EB110ITX/>), the IPAQ 1940 or the
	  Samsung SMDK2410 development board (and derivatives).

config ARCH_S3C64XX
	bool "Samsung S3C64XX"
	select PLAT_SAMSUNG
	select CPU_V6
	select ARM_VIC
	select HAVE_CLK
	select HAVE_TCM
	select CLKDEV_LOOKUP
	select NO_IOPORT
	select ARCH_USES_GETTIMEOFFSET
	select ARCH_HAS_CPUFREQ
	select ARCH_REQUIRE_GPIOLIB
	select SAMSUNG_CLKSRC
	select SAMSUNG_IRQ_VIC_TIMER
	select S3C_GPIO_TRACK
	select S3C_DEV_NAND
	select USB_ARCH_HAS_OHCI
	select SAMSUNG_GPIOLIB_4BIT
	select HAVE_S3C2410_I2C if I2C
	select HAVE_S3C2410_WATCHDOG if WATCHDOG
	select NEED_MACH_GPIO_H
	help
	  Samsung S3C64XX series based systems

config ARCH_S5P64X0
	bool "Samsung S5P6440 S5P6450"
	select CPU_V6
	select GENERIC_GPIO
	select HAVE_CLK
	select CLKDEV_LOOKUP
	select CLKSRC_MMIO
	select HAVE_S3C2410_WATCHDOG if WATCHDOG
	select GENERIC_CLOCKEVENTS
	select HAVE_S3C2410_I2C if I2C
	select HAVE_S3C_RTC if RTC_CLASS
	select NEED_MACH_GPIO_H
	help
	  Samsung S5P64X0 CPU based systems, such as the Samsung SMDK6440,
	  SMDK6450.

config ARCH_S5PC100
	bool "Samsung S5PC100"
	select GENERIC_GPIO
	select HAVE_CLK
	select CLKDEV_LOOKUP
	select CPU_V7
	select ARCH_USES_GETTIMEOFFSET
	select HAVE_S3C2410_I2C if I2C
	select HAVE_S3C_RTC if RTC_CLASS
	select HAVE_S3C2410_WATCHDOG if WATCHDOG
	select NEED_MACH_GPIO_H
	help
	  Samsung S5PC100 series based systems

config ARCH_S5PV210
	bool "Samsung S5PV210/S5PC110"
	select CPU_V7
	select ARCH_SPARSEMEM_ENABLE
	select ARCH_HAS_HOLES_MEMORYMODEL
	select GENERIC_GPIO
	select HAVE_CLK
	select CLKDEV_LOOKUP
	select CLKSRC_MMIO
	select ARCH_HAS_CPUFREQ
	select GENERIC_CLOCKEVENTS
	select HAVE_S3C2410_I2C if I2C
	select HAVE_S3C_RTC if RTC_CLASS
	select HAVE_S3C2410_WATCHDOG if WATCHDOG
	select NEED_MACH_GPIO_H
	select NEED_MACH_MEMORY_H
	help
	  Samsung S5PV210/S5PC110 series based systems

config ARCH_EXYNOS
	bool "SAMSUNG EXYNOS"
	select CPU_V7
	select ARCH_SPARSEMEM_ENABLE
	select ARCH_HAS_HOLES_MEMORYMODEL
	select GENERIC_GPIO
	select HAVE_CLK
	select CLKDEV_LOOKUP
	select ARCH_HAS_CPUFREQ
	select GENERIC_CLOCKEVENTS
	select HAVE_S3C_RTC if RTC_CLASS
	select HAVE_S3C2410_I2C if I2C
	select HAVE_S3C2410_WATCHDOG if WATCHDOG
	select NEED_MACH_GPIO_H
	select NEED_MACH_MEMORY_H
	help
	  Support for SAMSUNG's EXYNOS SoCs (EXYNOS4/5)

config ARCH_SHARK
	bool "Shark"
	select CPU_SA110
	select ISA
	select ISA_DMA
	select ZONE_DMA
	select PCI
	select ARCH_USES_GETTIMEOFFSET
	select NEED_MACH_MEMORY_H
	help
	  Support for the StrongARM based Digital DNARD machine, also known
	  as "Shark" (<http://www.shark-linux.de/shark.html>).

config ARCH_U300
	bool "ST-Ericsson U300 Series"
	depends on MMU
	select CLKSRC_MMIO
	select CPU_ARM926T
	select HAVE_TCM
	select ARM_AMBA
	select ARM_PATCH_PHYS_VIRT
	select ARM_VIC
	select GENERIC_CLOCKEVENTS
	select CLKDEV_LOOKUP
	select COMMON_CLK
	select GENERIC_GPIO
	select ARCH_REQUIRE_GPIOLIB
	select SPARSE_IRQ
	help
	  Support for ST-Ericsson U300 series mobile platforms.

config ARCH_U8500
	bool "ST-Ericsson U8500 Series"
	depends on MMU
	select CPU_V7
	select ARM_AMBA
	select GENERIC_CLOCKEVENTS
	select CLKDEV_LOOKUP
	select ARCH_REQUIRE_GPIOLIB
	select ARCH_HAS_CPUFREQ
	select HAVE_SMP
	select MIGHT_HAVE_CACHE_L2X0
	help
	  Support for ST-Ericsson's Ux500 architecture

config ARCH_NOMADIK
	bool "STMicroelectronics Nomadik"
	select ARM_AMBA
	select ARM_VIC
	select CPU_ARM926T
	select COMMON_CLK
	select GENERIC_CLOCKEVENTS
	select PINCTRL
	select MIGHT_HAVE_CACHE_L2X0
	select ARCH_REQUIRE_GPIOLIB
	help
	  Support for the Nomadik platform by ST-Ericsson

config ARCH_DAVINCI
	bool "TI DaVinci"
	select GENERIC_CLOCKEVENTS
	select ARCH_REQUIRE_GPIOLIB
	select ZONE_DMA
	select HAVE_IDE
	select CLKDEV_LOOKUP
	select GENERIC_ALLOCATOR
	select GENERIC_IRQ_CHIP
	select ARCH_HAS_HOLES_MEMORYMODEL
	select NEED_MACH_GPIO_H
	help
	  Support for TI's DaVinci platform.

config ARCH_OMAP
	bool "TI OMAP"
	depends on MMU
	select HAVE_CLK
	select ARCH_REQUIRE_GPIOLIB
	select ARCH_HAS_CPUFREQ
	select CLKSRC_MMIO
	select GENERIC_CLOCKEVENTS
	select ARCH_HAS_HOLES_MEMORYMODEL
	select NEED_MACH_GPIO_H
	help
	  Support for TI's OMAP platform (OMAP1/2/3/4).

config PLAT_SPEAR
	bool "ST SPEAr"
	select ARM_AMBA
	select ARCH_REQUIRE_GPIOLIB
	select CLKDEV_LOOKUP
	select COMMON_CLK
	select CLKSRC_MMIO
	select GENERIC_CLOCKEVENTS
	select HAVE_CLK
	help
	  Support for ST's SPEAr platform (SPEAr3xx, SPEAr6xx and SPEAr13xx).

config ARCH_VT8500
	bool "VIA/WonderMedia 85xx"
	select CPU_ARM926T
	select GENERIC_GPIO
	select ARCH_HAS_CPUFREQ
	select GENERIC_CLOCKEVENTS
	select ARCH_REQUIRE_GPIOLIB
	help
	  Support for VIA/WonderMedia VT8500/WM85xx System-on-Chip.

config ARCH_ZYNQ
	bool "Xilinx Zynq ARM Cortex A9 Platform"
	select CPU_V7
	select GENERIC_CLOCKEVENTS
	select CLKDEV_LOOKUP
	select ARM_GIC
	select ARM_AMBA
	select ICST
	select MIGHT_HAVE_CACHE_L2X0
	select USE_OF
	help
	  Support for Xilinx Zynq ARM Cortex A9 Platform
endchoice

menu "Multiple platform selection"
	depends on ARCH_MULTIPLATFORM

comment "CPU Core family selection"

config ARCH_MULTI_V4
	bool "ARMv4 based platforms (FA526, StrongARM)"
	select ARCH_MULTI_V4_V5
	depends on !ARCH_MULTI_V6_V7

config ARCH_MULTI_V4T
	bool "ARMv4T based platforms (ARM720T, ARM920T, ...)"
	select ARCH_MULTI_V4_V5
	depends on !ARCH_MULTI_V6_V7

config ARCH_MULTI_V5
	bool "ARMv5 based platforms (ARM926T, XSCALE, PJ1, ...)"
	select ARCH_MULTI_V4_V5
	depends on !ARCH_MULTI_V6_V7

config ARCH_MULTI_V4_V5
	bool

config ARCH_MULTI_V6
	bool "ARMv6 based platforms (ARM11, Scorpion, ...)"
	select CPU_V6
	select ARCH_MULTI_V6_V7

config ARCH_MULTI_V7
	bool "ARMv7 based platforms (Cortex-A, PJ4, Krait)"
	select CPU_V7
	select ARCH_VEXPRESS
	default y
	select ARCH_MULTI_V6_V7

config ARCH_MULTI_V6_V7
	bool

config ARCH_MULTI_CPU_AUTO
	def_bool !(ARCH_MULTI_V4 || ARCH_MULTI_V4T || ARCH_MULTI_V6_V7)
	select ARCH_MULTI_V5

endmenu

#
# This is sorted alphabetically by mach-* pathname.  However, plat-*
# Kconfigs may be included either alphabetically (according to the
# plat- suffix) or along side the corresponding mach-* source.
#
source "arch/arm/mach-mvebu/Kconfig"

source "arch/arm/mach-at91/Kconfig"

source "arch/arm/mach-bcmring/Kconfig"

source "arch/arm/mach-clps711x/Kconfig"

source "arch/arm/mach-cns3xxx/Kconfig"

source "arch/arm/mach-davinci/Kconfig"

source "arch/arm/mach-dove/Kconfig"

source "arch/arm/mach-ep93xx/Kconfig"

source "arch/arm/mach-footbridge/Kconfig"

source "arch/arm/mach-gemini/Kconfig"

source "arch/arm/mach-h720x/Kconfig"

source "arch/arm/mach-highbank/Kconfig"

source "arch/arm/mach-integrator/Kconfig"

source "arch/arm/mach-iop32x/Kconfig"

source "arch/arm/mach-iop33x/Kconfig"

source "arch/arm/mach-iop13xx/Kconfig"

source "arch/arm/mach-ixp4xx/Kconfig"

source "arch/arm/mach-kirkwood/Kconfig"

source "arch/arm/mach-ks8695/Kconfig"

source "arch/arm/mach-msm/Kconfig"

source "arch/arm/mach-mv78xx0/Kconfig"

source "arch/arm/plat-mxc/Kconfig"

source "arch/arm/mach-mxs/Kconfig"

source "arch/arm/mach-netx/Kconfig"

source "arch/arm/mach-nomadik/Kconfig"
source "arch/arm/plat-nomadik/Kconfig"

source "arch/arm/plat-omap/Kconfig"

source "arch/arm/mach-omap1/Kconfig"

source "arch/arm/mach-omap2/Kconfig"

source "arch/arm/mach-orion5x/Kconfig"

source "arch/arm/mach-picoxcell/Kconfig"

source "arch/arm/mach-pxa/Kconfig"
source "arch/arm/plat-pxa/Kconfig"

source "arch/arm/mach-mmp/Kconfig"

source "arch/arm/mach-realview/Kconfig"

source "arch/arm/mach-sa1100/Kconfig"

source "arch/arm/plat-samsung/Kconfig"
source "arch/arm/plat-s3c24xx/Kconfig"

source "arch/arm/mach-socfpga/Kconfig"

source "arch/arm/plat-spear/Kconfig"

source "arch/arm/mach-s3c24xx/Kconfig"
if ARCH_S3C24XX
source "arch/arm/mach-s3c2412/Kconfig"
source "arch/arm/mach-s3c2440/Kconfig"
endif

if ARCH_S3C64XX
source "arch/arm/mach-s3c64xx/Kconfig"
endif

source "arch/arm/mach-s5p64x0/Kconfig"

source "arch/arm/mach-s5pc100/Kconfig"

source "arch/arm/mach-s5pv210/Kconfig"

source "arch/arm/mach-exynos/Kconfig"

source "arch/arm/mach-shmobile/Kconfig"

source "arch/arm/mach-prima2/Kconfig"

source "arch/arm/mach-tegra/Kconfig"

source "arch/arm/mach-u300/Kconfig"

source "arch/arm/mach-ux500/Kconfig"

source "arch/arm/mach-versatile/Kconfig"

source "arch/arm/mach-vexpress/Kconfig"
source "arch/arm/plat-versatile/Kconfig"

source "arch/arm/mach-vt8500/Kconfig"

source "arch/arm/mach-w90x900/Kconfig"

# Definitions to make life easier
config ARCH_ACORN
	bool

config PLAT_IOP
	bool
	select GENERIC_CLOCKEVENTS

config PLAT_ORION
	bool
	select CLKSRC_MMIO
	select GENERIC_IRQ_CHIP
	select IRQ_DOMAIN
	select COMMON_CLK

config PLAT_PXA
	bool

config PLAT_VERSATILE
	bool

config ARM_TIMER_SP804
	bool
	select CLKSRC_MMIO
	select HAVE_SCHED_CLOCK

source arch/arm/mm/Kconfig

config ARM_NR_BANKS
	int
	default 16 if ARCH_EP93XX
	default 8

config IWMMXT
	bool "Enable iWMMXt support"
	depends on CPU_XSCALE || CPU_XSC3 || CPU_MOHAWK || CPU_PJ4
	default y if PXA27x || PXA3xx || PXA95x || ARCH_MMP
	help
	  Enable support for iWMMXt context switching at run time if
	  running on a CPU that supports it.

config XSCALE_PMU
	bool
	depends on CPU_XSCALE
	default y

config MULTI_IRQ_HANDLER
	bool
	help
	  Allow each machine to specify it's own IRQ handler at run time.

if !MMU
source "arch/arm/Kconfig-nommu"
endif

config ARM_ERRATA_326103
	bool "ARM errata: FSR write bit incorrect on a SWP to read-only memory"
	depends on CPU_V6
	help
	  Executing a SWP instruction to read-only memory does not set bit 11
	  of the FSR on the ARM 1136 prior to r1p0. This causes the kernel to
	  treat the access as a read, preventing a COW from occurring and
	  causing the faulting task to livelock.

config ARM_ERRATA_411920
	bool "ARM errata: Invalidation of the Instruction Cache operation can fail"
	depends on CPU_V6 || CPU_V6K
	help
	  Invalidation of the Instruction Cache operation can
	  fail. This erratum is present in 1136 (before r1p4), 1156 and 1176.
	  It does not affect the MPCore. This option enables the ARM Ltd.
	  recommended workaround.

config ARM_ERRATA_430973
	bool "ARM errata: Stale prediction on replaced interworking branch"
	depends on CPU_V7
	help
	  This option enables the workaround for the 430973 Cortex-A8
	  (r1p0..r1p2) erratum. If a code sequence containing an ARM/Thumb
	  interworking branch is replaced with another code sequence at the
	  same virtual address, whether due to self-modifying code or virtual
	  to physical address re-mapping, Cortex-A8 does not recover from the
	  stale interworking branch prediction. This results in Cortex-A8
	  executing the new code sequence in the incorrect ARM or Thumb state.
	  The workaround enables the BTB/BTAC operations by setting ACTLR.IBE
	  and also flushes the branch target cache at every context switch.
	  Note that setting specific bits in the ACTLR register may not be
	  available in non-secure mode.

config ARM_ERRATA_458693
	bool "ARM errata: Processor deadlock when a false hazard is created"
	depends on CPU_V7
	help
	  This option enables the workaround for the 458693 Cortex-A8 (r2p0)
	  erratum. For very specific sequences of memory operations, it is
	  possible for a hazard condition intended for a cache line to instead
	  be incorrectly associated with a different cache line. This false
	  hazard might then cause a processor deadlock. The workaround enables
	  the L1 caching of the NEON accesses and disables the PLD instruction
	  in the ACTLR register. Note that setting specific bits in the ACTLR
	  register may not be available in non-secure mode.

config ARM_ERRATA_460075
	bool "ARM errata: Data written to the L2 cache can be overwritten with stale data"
	depends on CPU_V7
	help
	  This option enables the workaround for the 460075 Cortex-A8 (r2p0)
	  erratum. Any asynchronous access to the L2 cache may encounter a
	  situation in which recent store transactions to the L2 cache are lost
	  and overwritten with stale memory contents from external memory. The
	  workaround disables the write-allocate mode for the L2 cache via the
	  ACTLR register. Note that setting specific bits in the ACTLR register
	  may not be available in non-secure mode.

config ARM_ERRATA_742230
	bool "ARM errata: DMB operation may be faulty"
	depends on CPU_V7 && SMP
	help
	  This option enables the workaround for the 742230 Cortex-A9
	  (r1p0..r2p2) erratum. Under rare circumstances, a DMB instruction
	  between two write operations may not ensure the correct visibility
	  ordering of the two writes. This workaround sets a specific bit in
	  the diagnostic register of the Cortex-A9 which causes the DMB
	  instruction to behave as a DSB, ensuring the correct behaviour of
	  the two writes.

config ARM_ERRATA_742231
	bool "ARM errata: Incorrect hazard handling in the SCU may lead to data corruption"
	depends on CPU_V7 && SMP
	help
	  This option enables the workaround for the 742231 Cortex-A9
	  (r2p0..r2p2) erratum. Under certain conditions, specific to the
	  Cortex-A9 MPCore micro-architecture, two CPUs working in SMP mode,
	  accessing some data located in the same cache line, may get corrupted
	  data due to bad handling of the address hazard when the line gets
	  replaced from one of the CPUs at the same time as another CPU is
	  accessing it. This workaround sets specific bits in the diagnostic
	  register of the Cortex-A9 which reduces the linefill issuing
	  capabilities of the processor.

config PL310_ERRATA_588369
	bool "PL310 errata: Clean & Invalidate maintenance operations do not invalidate clean lines"
	depends on CACHE_L2X0
	help
	   The PL310 L2 cache controller implements three types of Clean &
	   Invalidate maintenance operations: by Physical Address
	   (offset 0x7F0), by Index/Way (0x7F8) and by Way (0x7FC).
	   They are architecturally defined to behave as the execution of a
	   clean operation followed immediately by an invalidate operation,
	   both performing to the same memory location. This functionality
	   is not correctly implemented in PL310 as clean lines are not
	   invalidated as a result of these operations.

config ARM_ERRATA_720789
	bool "ARM errata: TLBIASIDIS and TLBIMVAIS operations can broadcast a faulty ASID"
	depends on CPU_V7
	help
	  This option enables the workaround for the 720789 Cortex-A9 (prior to
	  r2p0) erratum. A faulty ASID can be sent to the other CPUs for the
	  broadcasted CP15 TLB maintenance operations TLBIASIDIS and TLBIMVAIS.
	  As a consequence of this erratum, some TLB entries which should be
	  invalidated are not, resulting in an incoherency in the system page
	  tables. The workaround changes the TLB flushing routines to invalidate
	  entries regardless of the ASID.

config PL310_ERRATA_727915
	bool "PL310 errata: Background Clean & Invalidate by Way operation can cause data corruption"
	depends on CACHE_L2X0
	help
	  PL310 implements the Clean & Invalidate by Way L2 cache maintenance
	  operation (offset 0x7FC). This operation runs in background so that
	  PL310 can handle normal accesses while it is in progress. Under very
	  rare circumstances, due to this erratum, write data can be lost when
	  PL310 treats a cacheable write transaction during a Clean &
	  Invalidate by Way operation.

config ARM_ERRATA_743622
	bool "ARM errata: Faulty hazard checking in the Store Buffer may lead to data corruption"
	depends on CPU_V7
	help
	  This option enables the workaround for the 743622 Cortex-A9
	  (r2p*) erratum. Under very rare conditions, a faulty
	  optimisation in the Cortex-A9 Store Buffer may lead to data
	  corruption. This workaround sets a specific bit in the diagnostic
	  register of the Cortex-A9 which disables the Store Buffer
	  optimisation, preventing the defect from occurring. This has no
	  visible impact on the overall performance or power consumption of the
	  processor.

config ARM_ERRATA_751472
	bool "ARM errata: Interrupted ICIALLUIS may prevent completion of broadcasted operation"
	depends on CPU_V7
	help
	  This option enables the workaround for the 751472 Cortex-A9 (prior
	  to r3p0) erratum. An interrupted ICIALLUIS operation may prevent the
	  completion of a following broadcasted operation if the second
	  operation is received by a CPU before the ICIALLUIS has completed,
	  potentially leading to corrupted entries in the cache or TLB.

config PL310_ERRATA_753970
	bool "PL310 errata: cache sync operation may be faulty"
	depends on CACHE_PL310
	help
	  This option enables the workaround for the 753970 PL310 (r3p0) erratum.

	  Under some condition the effect of cache sync operation on
	  the store buffer still remains when the operation completes.
	  This means that the store buffer is always asked to drain and
	  this prevents it from merging any further writes. The workaround
	  is to replace the normal offset of cache sync operation (0x730)
	  by another offset targeting an unmapped PL310 register 0x740.
	  This has the same effect as the cache sync operation: store buffer
	  drain and waiting for all buffers empty.

config ARM_ERRATA_754322
	bool "ARM errata: possible faulty MMU translations following an ASID switch"
	depends on CPU_V7
	help
	  This option enables the workaround for the 754322 Cortex-A9 (r2p*,
	  r3p*) erratum. A speculative memory access may cause a page table walk
	  which starts prior to an ASID switch but completes afterwards. This
	  can populate the micro-TLB with a stale entry which may be hit with
	  the new ASID. This workaround places two dsb instructions in the mm
	  switching code so that no page table walks can cross the ASID switch.

config ARM_ERRATA_754327
	bool "ARM errata: no automatic Store Buffer drain"
	depends on CPU_V7 && SMP
	help
	  This option enables the workaround for the 754327 Cortex-A9 (prior to
	  r2p0) erratum. The Store Buffer does not have any automatic draining
	  mechanism and therefore a livelock may occur if an external agent
	  continuously polls a memory location waiting to observe an update.
	  This workaround defines cpu_relax() as smp_mb(), preventing correctly
	  written polling loops from denying visibility of updates to memory.

config ARM_ERRATA_364296
	bool "ARM errata: Possible cache data corruption with hit-under-miss enabled"
	depends on CPU_V6 && !SMP
	help
	  This options enables the workaround for the 364296 ARM1136
	  r0p2 erratum (possible cache data corruption with
	  hit-under-miss enabled). It sets the undocumented bit 31 in
	  the auxiliary control register and the FI bit in the control
	  register, thus disabling hit-under-miss without putting the
	  processor into full low interrupt latency mode. ARM11MPCore
	  is not affected.

config ARM_ERRATA_764369
	bool "ARM errata: Data cache line maintenance operation by MVA may not succeed"
	depends on CPU_V7 && SMP
	help
	  This option enables the workaround for erratum 764369
	  affecting Cortex-A9 MPCore with two or more processors (all
	  current revisions). Under certain timing circumstances, a data
	  cache line maintenance operation by MVA targeting an Inner
	  Shareable memory region may fail to proceed up to either the
	  Point of Coherency or to the Point of Unification of the
	  system. This workaround adds a DSB instruction before the
	  relevant cache maintenance functions and sets a specific bit
	  in the diagnostic control register of the SCU.

config PL310_ERRATA_769419
	bool "PL310 errata: no automatic Store Buffer drain"
	depends on CACHE_L2X0
	help
	  On revisions of the PL310 prior to r3p2, the Store Buffer does
	  not automatically drain. This can cause normal, non-cacheable
	  writes to be retained when the memory system is idle, leading
	  to suboptimal I/O performance for drivers using coherent DMA.
	  This option adds a write barrier to the cpu_idle loop so that,
	  on systems with an outer cache, the store buffer is drained
	  explicitly.

endmenu

source "arch/arm/common/Kconfig"

menu "Bus support"

config ARM_AMBA
	bool

config ISA
	bool
	help
	  Find out whether you have ISA slots on your motherboard.  ISA is the
	  name of a bus system, i.e. the way the CPU talks to the other stuff
	  inside your box.  Other bus systems are PCI, EISA, MicroChannel
	  (MCA) or VESA.  ISA is an older system, now being displaced by PCI;
	  newer boards don't support it.  If you have ISA, say Y, otherwise N.

# Select ISA DMA controller support
config ISA_DMA
	bool
	select ISA_DMA_API

# Select ISA DMA interface
config ISA_DMA_API
	bool

config PCI
	bool "PCI support" if MIGHT_HAVE_PCI
	help
	  Find out whether you have a PCI motherboard. PCI is the name of a
	  bus system, i.e. the way the CPU talks to the other stuff inside
	  your box. Other bus systems are ISA, EISA, MicroChannel (MCA) or
	  VESA. If you have PCI, say Y, otherwise N.

config PCI_DOMAINS
	bool
	depends on PCI

config PCI_NANOENGINE
	bool "BSE nanoEngine PCI support"
	depends on SA1100_NANOENGINE
	help
	  Enable PCI on the BSE nanoEngine board.

config PCI_SYSCALL
	def_bool PCI

# Select the host bridge type
config PCI_HOST_VIA82C505
	bool
	depends on PCI && ARCH_SHARK
	default y

config PCI_HOST_ITE8152
	bool
	depends on PCI && MACH_ARMCORE
	default y
	select DMABOUNCE

source "drivers/pci/Kconfig"

source "drivers/pcmcia/Kconfig"

endmenu

menu "Kernel Features"

config HAVE_SMP
	bool
	help
	  This option should be selected by machines which have an SMP-
	  capable CPU.

	  The only effect of this option is to make the SMP-related
	  options available to the user for configuration.

config SMP
	bool "Symmetric Multi-Processing"
	depends on CPU_V6K || CPU_V7
	depends on GENERIC_CLOCKEVENTS
	depends on HAVE_SMP
	depends on MMU
	select USE_GENERIC_SMP_HELPERS
	select HAVE_ARM_SCU if !ARCH_MSM_SCORPIONMP
	help
	  This enables support for systems with more than one CPU. If you have
	  a system with only one CPU, like most personal computers, say N. If
	  you have a system with more than one CPU, say Y.

	  If you say N here, the kernel will run on single and multiprocessor
	  machines, but will use only one CPU of a multiprocessor machine. If
	  you say Y here, the kernel will run on many, but not all, single
	  processor machines. On a single processor machine, the kernel will
	  run faster if you say N here.

	  See also <file:Documentation/x86/i386/IO-APIC.txt>,
	  <file:Documentation/nmi_watchdog.txt> and the SMP-HOWTO available at
	  <http://tldp.org/HOWTO/SMP-HOWTO.html>.

	  If you don't know what to do here, say N.

config SMP_ON_UP
	bool "Allow booting SMP kernel on uniprocessor systems (EXPERIMENTAL)"
	depends on EXPERIMENTAL
	depends on SMP && !XIP_KERNEL
	default y
	help
	  SMP kernels contain instructions which fail on non-SMP processors.
	  Enabling this option allows the kernel to modify itself to make
	  these instructions safe.  Disabling it allows about 1K of space
	  savings.

	  If you don't know what to do here, say Y.

config ARM_CPU_TOPOLOGY
	bool "Support cpu topology definition"
	depends on SMP && CPU_V7
	default y
	help
	  Support ARM cpu topology definition. The MPIDR register defines
	  affinity between processors which is then used to describe the cpu
	  topology of an ARM System.

config SCHED_MC
	bool "Multi-core scheduler support"
	depends on ARM_CPU_TOPOLOGY
	help
	  Multi-core scheduler support improves the CPU scheduler's decision
	  making when dealing with multi-core CPU chips at a cost of slightly
	  increased overhead in some places. If unsure say N here.

config SCHED_SMT
	bool "SMT scheduler support"
	depends on ARM_CPU_TOPOLOGY
	help
	  Improves the CPU scheduler's decision making when dealing with
	  MultiThreading at a cost of slightly increased overhead in some
	  places. If unsure say N here.

config HAVE_ARM_SCU
	bool
	help
	  This option enables support for the ARM system coherency unit

config ARM_ARCH_TIMER
	bool "Architected timer support"
	depends on CPU_V7
	help
	  This option enables support for the ARM architected timer

config HAVE_ARM_TWD
	bool
	depends on SMP
	help
	  This options enables support for the ARM timer and watchdog unit

choice
	prompt "Memory split"
	default VMSPLIT_3G
	help
	  Select the desired split between kernel and user memory.

	  If you are not absolutely sure what you are doing, leave this
	  option alone!

	config VMSPLIT_3G
		bool "3G/1G user/kernel split"
	config VMSPLIT_2G
		bool "2G/2G user/kernel split"
	config VMSPLIT_1G
		bool "1G/3G user/kernel split"
endchoice

config PAGE_OFFSET
	hex
	default 0x40000000 if VMSPLIT_1G
	default 0x80000000 if VMSPLIT_2G
	default 0xC0000000

config NR_CPUS
	int "Maximum number of CPUs (2-32)"
	range 2 32
	depends on SMP
	default "4"

config HOTPLUG_CPU
	bool "Support for hot-pluggable CPUs (EXPERIMENTAL)"
	depends on SMP && HOTPLUG && EXPERIMENTAL
	help
	  Say Y here to experiment with turning CPUs off and on.  CPUs
	  can be controlled through /sys/devices/system/cpu.

config LOCAL_TIMERS
	bool "Use local timer interrupts"
	depends on SMP
	default y
	select HAVE_ARM_TWD if (!ARCH_MSM_SCORPIONMP && !EXYNOS4_MCT)
	help
	  Enable support for local timers on SMP platforms, rather then the
	  legacy IPI broadcast method.  Local timers allows the system
	  accounting to be spread across the timer interval, preventing a
	  "thundering herd" at every timer tick.

config ARCH_NR_GPIO
	int
	default 1024 if ARCH_SHMOBILE || ARCH_TEGRA
	default 355 if ARCH_U8500
	default 264 if MACH_H4700
	default 512 if SOC_OMAP5
	default 0
	help
	  Maximum number of GPIOs in the system.

	  If unsure, leave the default value.

source kernel/Kconfig.preempt

config HZ
	int
	default 200 if ARCH_EBSA110 || ARCH_S3C24XX || ARCH_S5P64X0 || \
		ARCH_S5PV210 || ARCH_EXYNOS4
	default OMAP_32K_TIMER_HZ if ARCH_OMAP && OMAP_32K_TIMER
	default AT91_TIMER_HZ if ARCH_AT91
	default SHMOBILE_TIMER_HZ if ARCH_SHMOBILE
	default 100

config THUMB2_KERNEL
	bool "Compile the kernel in Thumb-2 mode (EXPERIMENTAL)"
	depends on CPU_V7 && !CPU_V6 && !CPU_V6K && EXPERIMENTAL
	select AEABI
	select ARM_ASM_UNIFIED
	select ARM_UNWIND
	help
	  By enabling this option, the kernel will be compiled in
	  Thumb-2 mode. A compiler/assembler that understand the unified
	  ARM-Thumb syntax is needed.

	  If unsure, say N.

config THUMB2_AVOID_R_ARM_THM_JUMP11
	bool "Work around buggy Thumb-2 short branch relocations in gas"
	depends on THUMB2_KERNEL && MODULES
	default y
	help
	  Various binutils versions can resolve Thumb-2 branches to
	  locally-defined, preemptible global symbols as short-range "b.n"
	  branch instructions.

	  This is a problem, because there's no guarantee the final
	  destination of the symbol, or any candidate locations for a
	  trampoline, are within range of the branch.  For this reason, the
	  kernel does not support fixing up the R_ARM_THM_JUMP11 (102)
	  relocation in modules at all, and it makes little sense to add
	  support.

	  The symptom is that the kernel fails with an "unsupported
	  relocation" error when loading some modules.

	  Until fixed tools are available, passing
	  -fno-optimize-sibling-calls to gcc should prevent gcc generating
	  code which hits this problem, at the cost of a bit of extra runtime
	  stack usage in some cases.

	  The problem is described in more detail at:
	      https://bugs.launchpad.net/binutils-linaro/+bug/725126

	  Only Thumb-2 kernels are affected.

	  Unless you are sure your tools don't have this problem, say Y.

config ARM_ASM_UNIFIED
	bool

config AEABI
	bool "Use the ARM EABI to compile the kernel"
	help
	  This option allows for the kernel to be compiled using the latest
	  ARM ABI (aka EABI).  This is only useful if you are using a user
	  space environment that is also compiled with EABI.

	  Since there are major incompatibilities between the legacy ABI and
	  EABI, especially with regard to structure member alignment, this
	  option also changes the kernel syscall calling convention to
	  disambiguate both ABIs and allow for backward compatibility support
	  (selected with CONFIG_OABI_COMPAT).

	  To use this you need GCC version 4.0.0 or later.

config OABI_COMPAT
	bool "Allow old ABI binaries to run with this kernel (EXPERIMENTAL)"
	depends on AEABI && EXPERIMENTAL && !THUMB2_KERNEL
	default y
	help
	  This option preserves the old syscall interface along with the
	  new (ARM EABI) one. It also provides a compatibility layer to
	  intercept syscalls that have structure arguments which layout
	  in memory differs between the legacy ABI and the new ARM EABI
	  (only for non "thumb" binaries). This option adds a tiny
	  overhead to all syscalls and produces a slightly larger kernel.
	  If you know you'll be using only pure EABI user space then you
	  can say N here. If this option is not selected and you attempt
	  to execute a legacy ABI binary then the result will be
	  UNPREDICTABLE (in fact it can be predicted that it won't work
	  at all). If in doubt say Y.

config ARCH_HAS_HOLES_MEMORYMODEL
	bool

config ARCH_SPARSEMEM_ENABLE
	bool

config ARCH_SPARSEMEM_DEFAULT
	def_bool ARCH_SPARSEMEM_ENABLE

config ARCH_SELECT_MEMORY_MODEL
	def_bool ARCH_SPARSEMEM_ENABLE

config HAVE_ARCH_PFN_VALID
	def_bool ARCH_HAS_HOLES_MEMORYMODEL || !SPARSEMEM

config HIGHMEM
	bool "High Memory Support"
	depends on MMU
	help
	  The address space of ARM processors is only 4 Gigabytes large
	  and it has to accommodate user address space, kernel address
	  space as well as some memory mapped IO. That means that, if you
	  have a large amount of physical memory and/or IO, not all of the
	  memory can be "permanently mapped" by the kernel. The physical
	  memory that is not permanently mapped is called "high memory".

	  Depending on the selected kernel/user memory split, minimum
	  vmalloc space and actual amount of RAM, you may not need this
	  option which should result in a slightly faster kernel.

	  If unsure, say n.

config HIGHPTE
	bool "Allocate 2nd-level pagetables from highmem"
	depends on HIGHMEM

config HW_PERF_EVENTS
	bool "Enable hardware performance counter support for perf events"
	depends on PERF_EVENTS
	default y
	help
	  Enable hardware performance counter support for perf events. If
	  disabled, perf events will use software events only.

source "mm/Kconfig"

config FORCE_MAX_ZONEORDER
	int "Maximum zone order" if ARCH_SHMOBILE
	range 11 64 if ARCH_SHMOBILE
	default "9" if SA1111
	default "11"
	help
	  The kernel memory allocator divides physically contiguous memory
	  blocks into "zones", where each zone is a power of two number of
	  pages.  This option selects the largest power of two that the kernel
	  keeps in the memory allocator.  If you need to allocate very large
	  blocks of physically contiguous memory, then you may need to
	  increase this value.

	  This config option is actually maximum order plus one. For example,
	  a value of 11 means that the largest free memory block is 2^10 pages.

config LEDS
	bool "Timer and CPU usage LEDs"
	depends on ARCH_CDB89712 || ARCH_EBSA110 || \
		   ARCH_EBSA285 || ARCH_INTEGRATOR || \
		   ARCH_LUBBOCK || MACH_MAINSTONE || ARCH_NETWINDER || \
		   ARCH_OMAP || ARCH_P720T || ARCH_PXA_IDP || \
		   ARCH_SA1100 || ARCH_SHARK || ARCH_VERSATILE || \
		   ARCH_AT91 || ARCH_DAVINCI || \
		   ARCH_KS8695 || MACH_RD88F5182 || ARCH_REALVIEW
	help
	  If you say Y here, the LEDs on your machine will be used
	  to provide useful information about your current system status.

	  If you are compiling a kernel for a NetWinder or EBSA-285, you will
	  be able to select which LEDs are active using the options below. If
	  you are compiling a kernel for the EBSA-110 or the LART however, the
	  red LED will simply flash regularly to indicate that the system is
	  still functional. It is safe to say Y here if you have a CATS
	  system, but the driver will do nothing.

config LEDS_TIMER
	bool "Timer LED" if (!ARCH_CDB89712 && !ARCH_OMAP) || \
			    OMAP_OSK_MISTRAL || MACH_OMAP_H2 \
			    || MACH_OMAP_PERSEUS2
	depends on LEDS
	depends on !GENERIC_CLOCKEVENTS
	default y if ARCH_EBSA110
	help
	  If you say Y here, one of the system LEDs (the green one on the
	  NetWinder, the amber one on the EBSA285, or the red one on the LART)
	  will flash regularly to indicate that the system is still
	  operational. This is mainly useful to kernel hackers who are
	  debugging unstable kernels.

	  The LART uses the same LED for both Timer LED and CPU usage LED
	  functions. You may choose to use both, but the Timer LED function
	  will overrule the CPU usage LED.

config LEDS_CPU
	bool "CPU usage LED" if (!ARCH_CDB89712 && !ARCH_EBSA110 && \
			!ARCH_OMAP) \
			|| OMAP_OSK_MISTRAL || MACH_OMAP_H2 \
			|| MACH_OMAP_PERSEUS2
	depends on LEDS
	help
	  If you say Y here, the red LED will be used to give a good real
	  time indication of CPU usage, by lighting whenever the idle task
	  is not currently executing.

	  The LART uses the same LED for both Timer LED and CPU usage LED
	  functions. You may choose to use both, but the Timer LED function
	  will overrule the CPU usage LED.

config ALIGNMENT_TRAP
	bool
	depends on CPU_CP15_MMU
	default y if !ARCH_EBSA110
	select HAVE_PROC_CPU if PROC_FS
	help
	  ARM processors cannot fetch/store information which is not
	  naturally aligned on the bus, i.e., a 4 byte fetch must start at an
	  address divisible by 4. On 32-bit ARM processors, these non-aligned
	  fetch/store instructions will be emulated in software if you say
	  here, which has a severe performance impact. This is necessary for
	  correct operation of some network protocols. With an IP-only
	  configuration it is safe to say N, otherwise say Y.

config UACCESS_WITH_MEMCPY
	bool "Use kernel mem{cpy,set}() for {copy_to,clear}_user() (EXPERIMENTAL)"
	depends on MMU && EXPERIMENTAL
	default y if CPU_FEROCEON
	help
	  Implement faster copy_to_user and clear_user methods for CPU
	  cores where a 8-word STM instruction give significantly higher
	  memory write throughput than a sequence of individual 32bit stores.

	  A possible side effect is a slight increase in scheduling latency
	  between threads sharing the same address space if they invoke
	  such copy operations with large buffers.

	  However, if the CPU data cache is using a write-allocate mode,
	  this option is unlikely to provide any performance gain.

config SECCOMP
	bool
	prompt "Enable seccomp to safely compute untrusted bytecode"
	---help---
	  This kernel feature is useful for number crunching applications
	  that may need to compute untrusted bytecode during their
	  execution. By using pipes or other transports made available to
	  the process as file descriptors supporting the read/write
	  syscalls, it's possible to isolate those applications in
	  their own address space using seccomp. Once seccomp is
	  enabled via prctl(PR_SET_SECCOMP), it cannot be disabled
	  and the task is only allowed to execute a few safe syscalls
	  defined by each seccomp mode.

config CC_STACKPROTECTOR
	bool "Enable -fstack-protector buffer overflow detection (EXPERIMENTAL)"
	depends on EXPERIMENTAL
	help
	  This option turns on the -fstack-protector GCC feature. This
	  feature puts, at the beginning of functions, a canary value on
	  the stack just before the return address, and validates
	  the value just before actually returning.  Stack based buffer
	  overflows (that need to overwrite this return address) now also
	  overwrite the canary, which gets detected and the attack is then
	  neutralized via a kernel panic.
	  This feature requires gcc version 4.2 or above.

config DEPRECATED_PARAM_STRUCT
	bool "Provide old way to pass kernel parameters"
	help
	  This was deprecated in 2001 and announced to live on for 5 years.
	  Some old boot loaders still use this way.

endmenu

menu "Boot options"

config USE_OF
	bool "Flattened Device Tree support"
	select OF
	select OF_EARLY_FLATTREE
	select IRQ_DOMAIN
	help
	  Include support for flattened device tree machine descriptions.

# Compressed boot loader in ROM.  Yes, we really want to ask about
# TEXT and BSS so we preserve their values in the config files.
config ZBOOT_ROM_TEXT
	hex "Compressed ROM boot loader base address"
	default "0"
	help
	  The physical address at which the ROM-able zImage is to be
	  placed in the target.  Platforms which normally make use of
	  ROM-able zImage formats normally set this to a suitable
	  value in their defconfig file.

	  If ZBOOT_ROM is not enabled, this has no effect.

config ZBOOT_ROM_BSS
	hex "Compressed ROM boot loader BSS address"
	default "0"
	help
	  The base address of an area of read/write memory in the target
	  for the ROM-able zImage which must be available while the
	  decompressor is running. It must be large enough to hold the
	  entire decompressed kernel plus an additional 128 KiB.
	  Platforms which normally make use of ROM-able zImage formats
	  normally set this to a suitable value in their defconfig file.

	  If ZBOOT_ROM is not enabled, this has no effect.

config ZBOOT_ROM
	bool "Compressed boot loader in ROM/flash"
	depends on ZBOOT_ROM_TEXT != ZBOOT_ROM_BSS
	help
	  Say Y here if you intend to execute your compressed kernel image
	  (zImage) directly from ROM or flash.  If unsure, say N.

choice
	prompt "Include SD/MMC loader in zImage (EXPERIMENTAL)"
	depends on ZBOOT_ROM && ARCH_SH7372 && EXPERIMENTAL
	default ZBOOT_ROM_NONE
	help
	  Include experimental SD/MMC loading code in the ROM-able zImage.
	  With this enabled it is possible to write the ROM-able zImage
	  kernel image to an MMC or SD card and boot the kernel straight
	  from the reset vector. At reset the processor Mask ROM will load
	  the first part of the ROM-able zImage which in turn loads the
	  rest the kernel image to RAM.

config ZBOOT_ROM_NONE
	bool "No SD/MMC loader in zImage (EXPERIMENTAL)"
	help
	  Do not load image from SD or MMC

config ZBOOT_ROM_MMCIF
	bool "Include MMCIF loader in zImage (EXPERIMENTAL)"
	help
	  Load image from MMCIF hardware block.

config ZBOOT_ROM_SH_MOBILE_SDHI
	bool "Include SuperH Mobile SDHI loader in zImage (EXPERIMENTAL)"
	help
	  Load image from SDHI hardware block

endchoice

config ARM_APPENDED_DTB
	bool "Use appended device tree blob to zImage (EXPERIMENTAL)"
	depends on OF && !ZBOOT_ROM && EXPERIMENTAL
	help
	  With this option, the boot code will look for a device tree binary
	  (DTB) appended to zImage
	  (e.g. cat zImage <filename>.dtb > zImage_w_dtb).

	  This is meant as a backward compatibility convenience for those
	  systems with a bootloader that can't be upgraded to accommodate
	  the documented boot protocol using a device tree.

	  Beware that there is very little in terms of protection against
	  this option being confused by leftover garbage in memory that might
	  look like a DTB header after a reboot if no actual DTB is appended
	  to zImage.  Do not leave this option active in a production kernel
	  if you don't intend to always append a DTB.  Proper passing of the
	  location into r2 of a bootloader provided DTB is always preferable
	  to this option.

config ARM_ATAG_DTB_COMPAT
	bool "Supplement the appended DTB with traditional ATAG information"
	depends on ARM_APPENDED_DTB
	help
	  Some old bootloaders can't be updated to a DTB capable one, yet
	  they provide ATAGs with memory configuration, the ramdisk address,
	  the kernel cmdline string, etc.  Such information is dynamically
	  provided by the bootloader and can't always be stored in a static
	  DTB.  To allow a device tree enabled kernel to be used with such
	  bootloaders, this option allows zImage to extract the information
	  from the ATAG list and store it at run time into the appended DTB.

choice
	prompt "Kernel command line type" if ARM_ATAG_DTB_COMPAT
	default ARM_ATAG_DTB_COMPAT_CMDLINE_FROM_BOOTLOADER

config ARM_ATAG_DTB_COMPAT_CMDLINE_FROM_BOOTLOADER
	bool "Use bootloader kernel arguments if available"
	help
	  Uses the command-line options passed by the boot loader instead of
	  the device tree bootargs property. If the boot loader doesn't provide
	  any, the device tree bootargs property will be used.

config ARM_ATAG_DTB_COMPAT_CMDLINE_EXTEND
	bool "Extend with bootloader kernel arguments"
	help
	  The command-line arguments provided by the boot loader will be
	  appended to the the device tree bootargs property.

endchoice

config CMDLINE
	string "Default kernel command string"
	default ""
	help
	  On some architectures (EBSA110 and CATS), there is currently no way
	  for the boot loader to pass arguments to the kernel. For these
	  architectures, you should supply some command-line options at build
	  time by entering them here. As a minimum, you should specify the
	  memory size and the root device (e.g., mem=64M root=/dev/nfs).

choice
	prompt "Kernel command line type" if CMDLINE != ""
	default CMDLINE_FROM_BOOTLOADER

config CMDLINE_FROM_BOOTLOADER
	bool "Use bootloader kernel arguments if available"
	help
	  Uses the command-line options passed by the boot loader. If
	  the boot loader doesn't provide any, the default kernel command
	  string provided in CMDLINE will be used.

config CMDLINE_EXTEND
	bool "Extend bootloader kernel arguments"
	help
	  The command-line arguments provided by the boot loader will be
	  appended to the default kernel command string.

config CMDLINE_FORCE
	bool "Always use the default kernel command string"
	help
	  Always use the default kernel command string, even if the boot
	  loader passes other arguments to the kernel.
	  This is useful if you cannot or don't want to change the
	  command-line options your boot loader passes to the kernel.
endchoice

config XIP_KERNEL
	bool "Kernel Execute-In-Place from ROM"
	depends on !ZBOOT_ROM && !ARM_LPAE && !ARCH_MULTIPLATFORM
	help
	  Execute-In-Place allows the kernel to run from non-volatile storage
	  directly addressable by the CPU, such as NOR flash. This saves RAM
	  space since the text section of the kernel is not loaded from flash
	  to RAM.  Read-write sections, such as the data section and stack,
	  are still copied to RAM.  The XIP kernel is not compressed since
	  it has to run directly from flash, so it will take more space to
	  store it.  The flash address used to link the kernel object files,
	  and for storing it, is configuration dependent. Therefore, if you
	  say Y here, you must know the proper physical address where to
	  store the kernel image depending on your own flash memory usage.

	  Also note that the make target becomes "make xipImage" rather than
	  "make zImage" or "make Image".  The final kernel binary to put in
	  ROM memory will be arch/arm/boot/xipImage.

	  If unsure, say N.

config XIP_PHYS_ADDR
	hex "XIP Kernel Physical Location"
	depends on XIP_KERNEL
	default "0x00080000"
	help
	  This is the physical address in your flash memory the kernel will
	  be linked for and stored to.  This address is dependent on your
	  own flash usage.

config KEXEC
	bool "Kexec system call (EXPERIMENTAL)"
	depends on EXPERIMENTAL && (!SMP || HOTPLUG_CPU)
	help
	  kexec is a system call that implements the ability to shutdown your
	  current kernel, and to start another kernel.  It is like a reboot
	  but it is independent of the system firmware.   And like a reboot
	  you can start any kernel with it, not just Linux.

	  It is an ongoing process to be certain the hardware in a machine
	  is properly shutdown, so do not be surprised if this code does not
	  initially work for you.  It may help to enable device hotplugging
	  support.

config ATAGS_PROC
	bool "Export atags in procfs"
	depends on KEXEC
	default y
	help
	  Should the atags used to boot the kernel be exported in an "atags"
	  file in procfs. Useful with kexec.

config CRASH_DUMP
	bool "Build kdump crash kernel (EXPERIMENTAL)"
	depends on EXPERIMENTAL
	help
	  Generate crash dump after being started by kexec. This should
	  be normally only set in special crash dump kernels which are
	  loaded in the main kernel with kexec-tools into a specially
	  reserved region and then later executed after a crash by
	  kdump/kexec. The crash dump kernel must be compiled to a
	  memory address not used by the main kernel

	  For more details see Documentation/kdump/kdump.txt

config AUTO_ZRELADDR
	bool "Auto calculation of the decompressed kernel image address"
	depends on !ZBOOT_ROM && !ARCH_U300
	help
	  ZRELADDR is the physical address where the decompressed kernel
	  image will be placed. If AUTO_ZRELADDR is selected, the address
	  will be determined at run-time by masking the current IP with
	  0xf8000000. This assumes the zImage being placed in the first 128MB
	  from start of memory.

endmenu

menu "CPU Power Management"

if ARCH_HAS_CPUFREQ

source "drivers/cpufreq/Kconfig"

config CPU_FREQ_IMX
	tristate "CPUfreq driver for i.MX CPUs"
	depends on ARCH_MXC && CPU_FREQ
	select CPU_FREQ_TABLE
	help
	  This enables the CPUfreq driver for i.MX CPUs.

config CPU_FREQ_SA1100
	bool

config CPU_FREQ_SA1110
	bool

config CPU_FREQ_INTEGRATOR
	tristate "CPUfreq driver for ARM Integrator CPUs"
	depends on ARCH_INTEGRATOR && CPU_FREQ
	default y
	help
	  This enables the CPUfreq driver for ARM Integrator CPUs.

	  For details, take a look at <file:Documentation/cpu-freq>.

	  If in doubt, say Y.

config CPU_FREQ_PXA
	bool
	depends on CPU_FREQ && ARCH_PXA && PXA25x
	default y
	select CPU_FREQ_TABLE
	select CPU_FREQ_DEFAULT_GOV_USERSPACE

config CPU_FREQ_S3C
	bool
	help
	  Internal configuration node for common cpufreq on Samsung SoC

config CPU_FREQ_S3C24XX
	bool "CPUfreq driver for Samsung S3C24XX series CPUs (EXPERIMENTAL)"
	depends on ARCH_S3C24XX && CPU_FREQ && EXPERIMENTAL
	select CPU_FREQ_S3C
	help
	  This enables the CPUfreq driver for the Samsung S3C24XX family
	  of CPUs.

	  For details, take a look at <file:Documentation/cpu-freq>.

	  If in doubt, say N.

config CPU_FREQ_S3C24XX_PLL
	bool "Support CPUfreq changing of PLL frequency (EXPERIMENTAL)"
	depends on CPU_FREQ_S3C24XX && EXPERIMENTAL
	help
	  Compile in support for changing the PLL frequency from the
	  S3C24XX series CPUfreq driver. The PLL takes time to settle
	  after a frequency change, so by default it is not enabled.

	  This also means that the PLL tables for the selected CPU(s) will
	  be built which may increase the size of the kernel image.

config CPU_FREQ_S3C24XX_DEBUG
	bool "Debug CPUfreq Samsung driver core"
	depends on CPU_FREQ_S3C24XX
	help
	  Enable s3c_freq_dbg for the Samsung S3C CPUfreq core

config CPU_FREQ_S3C24XX_IODEBUG
	bool "Debug CPUfreq Samsung driver IO timing"
	depends on CPU_FREQ_S3C24XX
	help
	  Enable s3c_freq_iodbg for the Samsung S3C CPUfreq core

config CPU_FREQ_S3C24XX_DEBUGFS
	bool "Export debugfs for CPUFreq"
	depends on CPU_FREQ_S3C24XX && DEBUG_FS
	help
	  Export status information via debugfs.

endif

source "drivers/cpuidle/Kconfig"

endmenu

menu "Floating point emulation"

comment "At least one emulation must be selected"

config FPE_NWFPE
	bool "NWFPE math emulation"
	depends on (!AEABI || OABI_COMPAT) && !THUMB2_KERNEL
	---help---
	  Say Y to include the NWFPE floating point emulator in the kernel.
	  This is necessary to run most binaries. Linux does not currently
	  support floating point hardware so you need to say Y here even if
	  your machine has an FPA or floating point co-processor podule.

	  You may say N here if you are going to load the Acorn FPEmulator
	  early in the bootup.

config FPE_NWFPE_XP
	bool "Support extended precision"
	depends on FPE_NWFPE
	help
	  Say Y to include 80-bit support in the kernel floating-point
	  emulator.  Otherwise, only 32 and 64-bit support is compiled in.
	  Note that gcc does not generate 80-bit operations by default,
	  so in most cases this option only enlarges the size of the
	  floating point emulator without any good reason.

	  You almost surely want to say N here.

config FPE_FASTFPE
	bool "FastFPE math emulation (EXPERIMENTAL)"
	depends on (!AEABI || OABI_COMPAT) && !CPU_32v3 && EXPERIMENTAL
	---help---
	  Say Y here to include the FAST floating point emulator in the kernel.
	  This is an experimental much faster emulator which now also has full
	  precision for the mantissa.  It does not support any exceptions.
	  It is very simple, and approximately 3-6 times faster than NWFPE.

	  It should be sufficient for most programs.  It may be not suitable
	  for scientific calculations, but you have to check this for yourself.
	  If you do not feel you need a faster FP emulation you should better
	  choose NWFPE.

config VFP
	bool "VFP-format floating point maths"
	depends on CPU_V6 || CPU_V6K || CPU_ARM926T || CPU_V7 || CPU_FEROCEON
	help
	  Say Y to include VFP support code in the kernel. This is needed
	  if your hardware includes a VFP unit.

	  Please see <file:Documentation/arm/VFP/release-notes.txt> for
	  release notes and additional status information.

	  Say N if your target does not have VFP hardware.

config VFPv3
	bool
	depends on VFP
	default y if CPU_V7

config NEON
	bool "Advanced SIMD (NEON) Extension support"
	depends on VFPv3 && CPU_V7
	help
	  Say Y to include support code for NEON, the ARMv7 Advanced SIMD
	  Extension.

endmenu

menu "Userspace binary formats"

source "fs/Kconfig.binfmt"

config ARTHUR
	tristate "RISC OS personality"
	depends on !AEABI
	help
	  Say Y here to include the kernel code necessary if you want to run
	  Acorn RISC OS/Arthur binaries under Linux. This code is still very
	  experimental; if this sounds frightening, say N and sleep in peace.
	  You can also say M here to compile this support as a module (which
	  will be called arthur).

endmenu

menu "Power management options"

source "kernel/power/Kconfig"

config ARCH_SUSPEND_POSSIBLE
	depends on !ARCH_S5PC100 && !ARCH_TEGRA
	depends on CPU_ARM920T || CPU_ARM926T || CPU_SA1100 || \
		CPU_V6 || CPU_V6K || CPU_V7 || CPU_XSC3 || CPU_XSCALE || CPU_MOHAWK
	def_bool y

config ARM_CPU_SUSPEND
	def_bool PM_SLEEP

endmenu

source "net/Kconfig"

source "drivers/Kconfig"

source "fs/Kconfig"

source "arch/arm/Kconfig.debug"

source "security/Kconfig"

source "crypto/Kconfig"

source "lib/Kconfig"<|MERGE_RESOLUTION|>--- conflicted
+++ resolved
@@ -539,11 +539,7 @@
 	select CPU_V7
 	select ARCH_REQUIRE_GPIOLIB
 	select GENERIC_CLOCKEVENTS
-<<<<<<< HEAD
-=======
 	select MIGHT_HAVE_PCI
-	select NEED_MACH_IO_H
->>>>>>> 0f81bd43
 	select PLAT_ORION
 	select USB_ARCH_HAS_EHCI
 	help
