--- conflicted
+++ resolved
@@ -430,12 +430,8 @@
 #endif
 
 #ifdef CONFIG_MEMORY_HOTREMOVE
-<<<<<<< HEAD
-int arch_remove_memory(int nid, u64 start, u64 size, struct vmem_altmap *altmap)
-=======
 void arch_remove_memory(int nid, u64 start, u64 size,
 			struct vmem_altmap *altmap)
->>>>>>> 0ecfebd2
 {
 	unsigned long start_pfn = PFN_DOWN(start);
 	unsigned long nr_pages = size >> PAGE_SHIFT;
