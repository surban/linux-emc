# SPDX-License-Identifier: GPL-2.0

top_srcdir = ../../../../..
KSFT_KHDR_INSTALL := 1

CFLAGS =  -Wall -Wl,--no-as-needed -O2 -g  -I$(top_srcdir)/usr/include

TEST_PROGS := mptcp_connect.sh pm_netlink.sh mptcp_join.sh diag.sh \
	      simult_flows.sh mptcp_sockopt.sh

<<<<<<< HEAD
TEST_GEN_FILES = mptcp_connect pm_nl_ctl mptcp_sockopt
=======
TEST_GEN_FILES = mptcp_connect pm_nl_ctl mptcp_sockopt mptcp_inq
>>>>>>> 754e0b0e

TEST_FILES := settings

EXTRA_CLEAN := *.pcap

include ../../lib.mk<|MERGE_RESOLUTION|>--- conflicted
+++ resolved
@@ -8,11 +8,7 @@
 TEST_PROGS := mptcp_connect.sh pm_netlink.sh mptcp_join.sh diag.sh \
 	      simult_flows.sh mptcp_sockopt.sh
 
-<<<<<<< HEAD
-TEST_GEN_FILES = mptcp_connect pm_nl_ctl mptcp_sockopt
-=======
 TEST_GEN_FILES = mptcp_connect pm_nl_ctl mptcp_sockopt mptcp_inq
->>>>>>> 754e0b0e
 
 TEST_FILES := settings
 
