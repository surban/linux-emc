--- conflicted
+++ resolved
@@ -1070,19 +1070,11 @@
 	if (do_rx_reg) {
 		if (addr->can_addr.tp.rx_id == addr->can_addr.tp.tx_id)
 			return -EADDRNOTAVAIL;
-<<<<<<< HEAD
 
 		if (addr->can_addr.tp.rx_id & (CAN_ERR_FLAG | CAN_RTR_FLAG))
 			return -EADDRNOTAVAIL;
 	}
 
-=======
-
-		if (addr->can_addr.tp.rx_id & (CAN_ERR_FLAG | CAN_RTR_FLAG))
-			return -EADDRNOTAVAIL;
-	}
-
->>>>>>> 6ee1d745
 	if (addr->can_addr.tp.tx_id & (CAN_ERR_FLAG | CAN_RTR_FLAG))
 		return -EADDRNOTAVAIL;
 
